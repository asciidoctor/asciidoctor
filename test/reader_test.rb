--- conflicted
+++ resolved
@@ -559,8 +559,6 @@
         assert_equal '= Document Title', reader.peek_line
         assert_equal front_matter, doc.attributes['front-matter']
         assert_equal 7, reader.lineno
-<<<<<<< HEAD
-=======
       end
 
       test 'should skip TOML front matter if specified by skip-front-matter attribute' do
@@ -586,7 +584,6 @@
         assert_equal '= Document Title', reader.peek_line
         assert_equal front_matter, doc.attributes['front-matter']
         assert_equal 7, reader.lineno
->>>>>>> eb7bbda6
       end
     end
 
@@ -687,8 +684,6 @@
         assert_equal 'link:pass:c[foo bar baz.adoc][role=include]', reader.read_line
       end
 
-<<<<<<< HEAD
-=======
       test 'should preserve attrlist when replacing include directive with link macro' do
         input = 'include::include-file.adoc[leveloffset=+1]'
         doc = Asciidoctor::Document.new input
@@ -696,28 +691,17 @@
         assert_equal 'link:include-file.adoc[role=include,leveloffset=+1]', reader.read_line
       end
 
->>>>>>> eb7bbda6
       test 'should replace include directive with link macro if safe mode allows it, but allow-uri-read is not set' do
         using_memory_logger do |logger|
           input = 'include::https://example.org/dist/info.adoc[]'
           doc = Asciidoctor::Document.new input, safe: :safe
           reader = doc.reader
           assert_equal 'link:https://example.org/dist/info.adoc[role=include]', reader.read_line
-<<<<<<< HEAD
-          assert_empty logger
-=======
           assert_message logger, :WARN, '<stdin>: line 1: cannot include contents of URI: https://example.org/dist/info.adoc (allow-uri-read attribute not enabled)', Hash
->>>>>>> eb7bbda6
         end
       end
 
       test 'should escape spaces in target when generating link from remote include directive' do
-<<<<<<< HEAD
-        input = 'include::https://example.org/no such file.adoc[]'
-        doc = Asciidoctor::Document.new input, safe: :safe
-        reader = doc.reader
-        assert_equal 'link:pass:c[https://example.org/no such file.adoc][role=include]', reader.read_line
-=======
         using_memory_logger do |logger|
           input = 'include::https://example.org/no such file.adoc[]'
           doc = Asciidoctor::Document.new input, safe: :safe
@@ -755,7 +739,6 @@
           assert_equal 'link:http://example.org/team.adoc[role=include]', reader.read_line
           assert_empty logger.messages
         end
->>>>>>> eb7bbda6
       end
 
       test 'include directive is enabled when safe mode is less than SECURE' do
@@ -1530,46 +1513,90 @@
         output = convert_string_to_embedded input, safe: :safe, base_dir: DIRNAME
         expected = <<~'EOS'.chop
         class Dog
+
+          def bark
+          end
+        end
+        EOS
+        assert_includes output, %(<pre>#{expected}</pre>)
+      end
+
+      test 'include directive selects all lines except tags which are negated when value only contains negated tags' do
+        input = <<~'EOS'
+        ----
+        include::fixtures/tagged-class.rb[tags=!bark;!init]
+        ----
+        EOS
+
+        output = convert_string_to_embedded input, safe: :safe, base_dir: DIRNAME
+        expected = <<~'EOS'.chop
+        class Dog
+        end
+        EOS
+        assert_includes output, %(<pre>#{expected}</pre>)
+      end
+
+      test 'should recognize tag wildcard if not at start of tags list' do
+        input = <<~'EOS'
+        ----
+        include::fixtures/tagged-class.rb[tags=init;**;*;!bark-other]
+        ----
+        EOS
+
+        output = convert_string_to_embedded input, safe: :safe, base_dir: DIRNAME
+        expected = <<~'EOS'.chop
+        class Dog
           def initialize breed
             @breed = breed
           end
+
+          def bark
+            if @breed == 'beagle'
+              'woof woof woof woof woof'
+            end
+          end
         end
         EOS
         assert_includes output, %(<pre>#{expected}</pre>)
-<<<<<<< HEAD
-      end
-
-      test 'include directive selects all lines, including lines inside nested tags, except lines inside tag which is negated when value starts with double asterisk' do
-=======
-      end
-
-      test 'include directive selects all lines except tags which are negated when value only contains negated tags' do
-        input = <<~'EOS'
-        ----
-        include::fixtures/tagged-class.rb[tags=!bark;!init]
+      end
+
+      test 'include directive selects lines between tags when value of tags attribute is wildcard' do
+        input = <<~'EOS'
+        ----
+        include::fixtures/tagged-class.rb[tags=*]
+        ----
+        EOS
+
+        output = convert_string_to_embedded input, safe: :safe, base_dir: DIRNAME
+        expected = <<~EOS.chop
+        \x20 def initialize breed
+        \x20   @breed = breed
+        \x20 end
+
+        \x20 def bark
+        \x20   if @breed == 'beagle'
+        \x20     'woof woof woof woof woof'
+        \x20   else
+        \x20     'woof woof'
+        \x20   end
+        \x20 end
+        EOS
+        assert_includes output, %(<pre>#{expected}</pre>)
+      end
+
+      test 'include directive selects lines inside tags when value of tags attribute is wildcard and tag surrounds content' do
+        input = <<~'EOS'
+        ----
+        include::fixtures/tagged-class-enclosed.rb[tags=*]
         ----
         EOS
 
         output = convert_string_to_embedded input, safe: :safe, base_dir: DIRNAME
         expected = <<~'EOS'.chop
         class Dog
-        end
-        EOS
-        assert_includes output, %(<pre>#{expected}</pre>)
-      end
-
-      test 'should recognize tag wildcard if not at start of tags list' do
->>>>>>> eb7bbda6
-        input = <<~'EOS'
-        ----
-        include::fixtures/tagged-class.rb[tags=**;!init]
-        ----
-        EOS
-
-        output = convert_string_to_embedded input, safe: :safe, base_dir: DIRNAME
-        # NOTE cannot use single-quoted heredoc because of https://github.com/jruby/jruby/issues/4260
-        expected = <<~EOS.chop
-        class Dog
+          def initialize breed
+            @breed = breed
+          end
 
           def bark
             if @breed == 'beagle'
@@ -1583,47 +1610,16 @@
         assert_includes output, %(<pre>#{expected}</pre>)
       end
 
-      test 'include directive selects all lines outside of tags when value is double asterisk followed by negated wildcard' do
-        input = <<~'EOS'
-        ----
-        include::fixtures/tagged-class.rb[tags=**;!*]
+      test 'include directive selects lines inside all tags except tag which is negated when value of tags attribute is wildcard followed by negated tag' do
+        input = <<~'EOS'
+        ----
+        include::fixtures/tagged-class-enclosed.rb[tags=*;!init]
         ----
         EOS
 
         output = convert_string_to_embedded input, safe: :safe, base_dir: DIRNAME
         expected = <<~'EOS'.chop
         class Dog
-        end
-        EOS
-        assert_includes output, %(<pre>#{expected}</pre>)
-      end
-
-      test 'include directive skips all tagged regions when value of tags attribute is negated wildcard' do
-        input = <<~'EOS'
-        ----
-        include::fixtures/tagged-class.rb[tags=!*]
-        ----
-        EOS
-
-        output = convert_string_to_embedded input, safe: :safe, base_dir: DIRNAME
-        expected = %(class Dog\nend)
-        assert_includes output, %(<pre>#{expected}</pre>)
-      end
-
-      # FIXME this is a weird one since we'd expect it to only select the specified tags; but it's always been this way
-      test 'include directive selects all lines except for lines containing tag directive if value is double asterisk followed by nested tag names' do
-        input = <<~'EOS'
-        ----
-        include::fixtures/tagged-class.rb[tags=**;bark-beagle;bark-all]
-        ----
-        EOS
-
-        output = convert_string_to_embedded input, safe: :safe, base_dir: DIRNAME
-        expected = <<~'EOS'.chop
-        class Dog
-          def initialize breed
-            @breed = breed
-          end
 
           def bark
             if @breed == 'beagle'
@@ -1635,154 +1631,6 @@
         end
         EOS
         assert_includes output, %(<pre>#{expected}</pre>)
-      end
-
-<<<<<<< HEAD
-      # FIXME this is a weird one since we'd expect it to only select the specified tags; but it's always been this way
-      test 'include directive selects all lines except for lines containing tag directive when value is double asterisk followed by outer tag name' do
-        input = <<~'EOS'
-        ----
-        include::fixtures/tagged-class.rb[tags=**;bark]
-=======
-      test 'include directive selects lines between tags when value of tags attribute is wildcard' do
-        input = <<~'EOS'
-        ----
-        include::fixtures/tagged-class.rb[tags=*]
->>>>>>> eb7bbda6
-        ----
-        EOS
-
-        output = convert_string_to_embedded input, safe: :safe, base_dir: DIRNAME
-        expected = <<~EOS.chop
-        \x20 def initialize breed
-        \x20   @breed = breed
-        \x20 end
-
-        \x20 def bark
-        \x20   if @breed == 'beagle'
-        \x20     'woof woof woof woof woof'
-        \x20   else
-        \x20     'woof woof'
-        \x20   end
-        \x20 end
-        EOS
-        assert_includes output, %(<pre>#{expected}</pre>)
-      end
-
-      test 'include directive selects lines inside tags when value of tags attribute is wildcard and tag surrounds content' do
-        input = <<~'EOS'
-        ----
-        include::fixtures/tagged-class-enclosed.rb[tags=*]
-        ----
-        EOS
-
-        output = convert_string_to_embedded input, safe: :safe, base_dir: DIRNAME
-        expected = <<~'EOS'.chop
-        class Dog
-          def initialize breed
-            @breed = breed
-          end
-
-          def bark
-            if @breed == 'beagle'
-              'woof woof woof woof woof'
-            else
-              'woof woof'
-            end
-          end
-        end
-        EOS
-        assert_includes output, %(<pre>#{expected}</pre>)
-      end
-
-<<<<<<< HEAD
-      test 'include directive selects all lines inside unspecified tags when value is negated double asterisk followed by negated tags' do
-=======
-      test 'include directive selects lines inside all tags except tag which is negated when value of tags attribute is wildcard followed by negated tag' do
->>>>>>> eb7bbda6
-        input = <<~'EOS'
-        ----
-        include::fixtures/tagged-class.rb[tags=!**;!init]
-        ----
-        EOS
-
-        output = convert_string_to_embedded input, safe: :safe, base_dir: DIRNAME
-        expected = <<~EOS.chop
-        \x20 def bark
-        \x20   if @breed == 'beagle'
-        \x20     'woof woof woof woof woof'
-        \x20   else
-        \x20     'woof woof'
-        \x20   end
-        \x20 end
-        EOS
-        assert_includes output, %(<pre>#{expected}</pre>)
-      end
-
-      test 'include directive selects all lines except tag which is negated when value only contains negated tag' do
-        input = <<~'EOS'
-        ----
-        include::fixtures/tagged-class.rb[tag=!bark]
-        ----
-        EOS
-
-        output = convert_string_to_embedded input, safe: :safe, base_dir: DIRNAME
-        # NOTE cannot use single-quoted heredoc because of https://github.com/jruby/jruby/issues/4260
-        expected = <<~EOS.chop
-        class Dog
-          def initialize breed
-            @breed = breed
-          end
-        end
-        EOS
-        assert_includes output, %(<pre>#{expected}</pre>)
-      end
-
-      test 'include directive selects all lines except tags which are negated when value only contains negated tags' do
-        input = <<~'EOS'
-        ----
-        include::fixtures/tagged-class.rb[tags=!bark;!init]
-        ----
-        EOS
-
-        output = convert_string_to_embedded input, safe: :safe, base_dir: DIRNAME
-        expected = <<~'EOS'.chop
-        class Dog
-        end
-        EOS
-        assert_includes output, %(<pre>#{expected}</pre>)
-      end
-
-      test 'should recognize tag wildcard if not at start of tags list' do
-        input = <<~'EOS'
-        ----
-        include::fixtures/tagged-class.rb[tags=init;**;*;!bark-other]
-        ----
-        EOS
-
-        output = convert_string_to_embedded input, safe: :safe, base_dir: DIRNAME
-        expected = <<~'EOS'.chop
-        class Dog
-          def initialize breed
-            @breed = breed
-          end
-
-          def bark
-            if @breed == 'beagle'
-              'woof woof woof woof woof'
-            end
-          end
-        end
-        EOS
-        assert_includes output, %(<pre>#{expected}</pre>)
-<<<<<<< HEAD
-      end
-
-      test 'include directive selects lines between tags when value of tags attribute is wildcard' do
-        input = <<~'EOS'
-        ----
-        include::fixtures/tagged-class.rb[tags=*]
-=======
       end
 
       test 'include directive skips all tagged regions except ones re-enabled when value of tags attribute is negated wildcard followed by tag name' do
@@ -1809,42 +1657,20 @@
         input = <<~'EOS'
         ----
         include::fixtures/tagged-class.rb[tags=!*;bark]
->>>>>>> eb7bbda6
-        ----
-        EOS
-
-        output = convert_string_to_embedded input, safe: :safe, base_dir: DIRNAME
-<<<<<<< HEAD
-        expected = <<~EOS.chop
-        \x20 def initialize breed
-        \x20   @breed = breed
-        \x20 end
-
-        \x20 def bark
-        \x20   if @breed == 'beagle'
-        \x20     'woof woof woof woof woof'
-        \x20   else
-        \x20     'woof woof'
-        \x20   end
-        \x20 end
-=======
+        ----
+        EOS
+
+        output = convert_string_to_embedded input, safe: :safe, base_dir: DIRNAME
         expected = <<~'EOS'.chop
         class Dog
 
           def bark
           end
         end
->>>>>>> eb7bbda6
         EOS
         assert_includes output, %(<pre>#{expected}</pre>)
       end
 
-<<<<<<< HEAD
-      test 'include directive selects lines inside tags when value of tags attribute is wildcard and tag surrounds content' do
-        input = <<~'EOS'
-        ----
-        include::fixtures/tagged-class-enclosed.rb[tags=*]
-=======
       test 'include directive includes lines inside tag except for lines inside nested tags when tag is followed by negated wildcard' do
         ['bark;!*', '!**;bark;!*', '!**;!*;bark'].each do |pattern|
           input = <<~EOS
@@ -1866,120 +1692,6 @@
         input = <<~'EOS'
         ----
         include::fixtures/tagged-class.rb[tags=!**;!*;bark]
->>>>>>> eb7bbda6
-        ----
-        EOS
-
-        output = convert_string_to_embedded input, safe: :safe, base_dir: DIRNAME
-        expected = <<~EOS.chop
-<<<<<<< HEAD
-        class Dog
-          def initialize breed
-            @breed = breed
-          end
-
-          def bark
-            if @breed == 'beagle'
-              'woof woof woof woof woof'
-            else
-              'woof woof'
-            end
-          end
-        end
-=======
-        \x20 def bark
-        \x20 end
->>>>>>> eb7bbda6
-        EOS
-        assert_includes output, %(<pre>#{expected}</pre>)
-      end
-
-<<<<<<< HEAD
-      test 'include directive selects lines inside all tags except tag which is negated when value of tags attribute is wildcard followed by negated tag' do
-        input = <<~'EOS'
-        ----
-        include::fixtures/tagged-class-enclosed.rb[tags=*;!init]
-        ----
-        EOS
-
-        output = convert_string_to_embedded input, safe: :safe, base_dir: DIRNAME
-        # NOTE cannot use single-quoted heredoc because of https://github.com/jruby/jruby/issues/4260
-        expected = <<~EOS.chop
-        class Dog
-
-          def bark
-            if @breed == 'beagle'
-              'woof woof woof woof woof'
-            else
-              'woof woof'
-            end
-          end
-        end
-        EOS
-        assert_includes output, %(<pre>#{expected}</pre>)
-      end
-
-      test 'include directive skips all tagged regions except ones re-enabled when value of tags attribute is negated wildcard followed by tag name' do
-        ['!*;init', '**;!*;init'].each do |pattern|
-          input = <<~EOS
-          ----
-          include::fixtures/tagged-class.rb[tags=#{pattern}]
-          ----
-          EOS
-
-          output = convert_string_to_embedded input, safe: :safe, base_dir: DIRNAME
-          # NOTE cannot use single-quoted heredoc because of https://github.com/jruby/jruby/issues/4260
-          expected = <<~EOS.chop
-          class Dog
-            def initialize breed
-              @breed = breed
-            end
-          end
-          EOS
-          assert_includes output, %(<pre>#{expected}</pre>)
-        end
-      end
-
-      test 'include directive includes regions outside tags and inside specified tags when value begins with negated wildcard' do
-        input = <<~'EOS'
-        ----
-        include::fixtures/tagged-class.rb[tags=!*;bark]
-        ----
-        EOS
-
-        output = convert_string_to_embedded input, safe: :safe, base_dir: DIRNAME
-        # NOTE cannot use single-quoted heredoc because of https://github.com/jruby/jruby/issues/4260
-        expected = <<~EOS.chop
-        class Dog
-
-          def bark
-          end
-        end
-        EOS
-        assert_includes output, %(<pre>#{expected}</pre>)
-      end
-
-      test 'include directive includes lines inside tag except for lines inside nested tags when tag is followed by negated wildcard' do
-        ['bark;!*', '!**;bark;!*', '!**;!*;bark'].each do |pattern|
-          input = <<~EOS
-          ----
-          include::fixtures/tagged-class.rb[tags=#{pattern}]
-          ----
-          EOS
-
-          output = convert_string_to_embedded input, safe: :safe, base_dir: DIRNAME
-          expected = <<~EOS.chop
-          \x20 def bark
-          \x20 end
-          EOS
-          assert_includes output, %(<pre>#{expected}</pre>)
-        end
-      end
-
-      test 'include directive selects lines inside tag except for lines inside nested tags when tag is preceded by negated double asterisk and negated wildcard' do
-        input = <<~'EOS'
-        ----
-        include::fixtures/tagged-class.rb[tags=!**;!*;bark]
         ----
         EOS
 
@@ -1991,8 +1703,6 @@
         assert_includes output, %(<pre>#{expected}</pre>)
       end
 
-=======
->>>>>>> eb7bbda6
       test 'include directive does not select lines inside tag that has been included then excluded' do
         input = <<~'EOS'
         ----
@@ -2006,7 +1716,6 @@
         end
         EOS
         assert_includes output, %(<pre>#{expected}</pre>)
-<<<<<<< HEAD
       end
 
       test 'include directive only selects lines inside specified tag, even if proceeded by negated double asterisk' do
@@ -2031,32 +1740,6 @@
         end
       end
 
-=======
-      end
-
-      test 'include directive only selects lines inside specified tag, even if proceeded by negated double asterisk' do
-        ['bark', '!**;bark'].each do |pattern|
-          input = <<~EOS
-          ----
-          include::fixtures/tagged-class.rb[tags=#{pattern}]
-          ----
-          EOS
-
-          output = convert_string_to_embedded input, safe: :safe, base_dir: DIRNAME
-          expected = <<~EOS.chop
-          \x20 def bark
-          \x20   if @breed == 'beagle'
-          \x20     'woof woof woof woof woof'
-          \x20   else
-          \x20     'woof woof'
-          \x20   end
-          \x20 end
-          EOS
-          assert_includes output, %(<pre>#{expected}</pre>)
-        end
-      end
-
->>>>>>> eb7bbda6
       test 'include directive selects lines inside specified tag and ignores lines inside a negated tag' do
         input = <<~'EOS'
         [indent=0]
@@ -2108,11 +1791,7 @@
         using_memory_logger do |logger|
           output = convert_string_to_embedded input, safe: :safe, base_dir: DIRNAME
           assert_includes output, %(<pre>#{expected}</pre>)
-<<<<<<< HEAD
-          assert_empty logger.messages
-=======
           assert_empty logger
->>>>>>> eb7bbda6
         end
       end
 
@@ -2154,11 +1833,7 @@
         using_memory_logger do |logger|
           output = convert_string_to_embedded input, safe: :safe, base_dir: DIRNAME
           assert_includes output, %(<pre>#{expected}</pre>)
-<<<<<<< HEAD
-          assert_empty logger.messages
-=======
           assert_empty logger
->>>>>>> eb7bbda6
         end
       end
 
@@ -2280,11 +1955,7 @@
 
       test 'leveloffset attribute entries should be added to content if leveloffset attribute is specified' do
         input = 'include::fixtures/main.adoc[]'
-<<<<<<< HEAD
-        expected = <<~'EOS'.split ::Asciidoctor::LF
-=======
         expected = <<~'EOS'.split Asciidoctor::LF
->>>>>>> eb7bbda6
         = Main Document
 
         preamble
