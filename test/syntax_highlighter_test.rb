# frozen_string_literal: true

require_relative 'test_helper'

context 'Syntax Highlighter' do
  test 'should set syntax_highlighter property on document if source highlighter is set and basebackend is html' do
    input = <<~'EOS'
    :source-highlighter: coderay

    [source, ruby]
    ----
    puts 'Hello, World!'
    ----
    EOS
    doc = document_from_string input, safe: :safe, parse: true
    assert doc.basebackend? 'html'
    refute_nil doc.syntax_highlighter
    assert_kind_of Asciidoctor::SyntaxHighlighter, doc.syntax_highlighter
  end

  test 'should not set syntax_highlighter property on document if source highlighter is set and basebackend is not html' do
    input = <<~'EOS'
    :source-highlighter: coderay

    [source, ruby]
    ----
    puts 'Hello, World!'
    ----
    EOS
    doc = document_from_string input, safe: :safe, backend: 'docbook', parse: true
    refute doc.basebackend? 'html'
    assert_nil doc.syntax_highlighter
  end

  test 'should not set syntax_highlighter property on document if source highlighter is not set' do
    input = <<~'EOS'
    [source, ruby]
    ----
    puts 'Hello, World!'
    ----
    EOS
    doc = document_from_string input, safe: :safe, parse: true
    assert_nil doc.syntax_highlighter
  end

  test 'should not set syntax_highlighter property on document if syntax highlighter cannot be resolved' do
    input = <<~'EOS'
    :source-highlighter: unknown

    [source, ruby]
    ----
    puts 'Hello, World!'
    ----
    EOS
    doc = document_from_string input, safe: :safe, parse: true
    assert_nil doc.syntax_highlighter
  end

  test 'should not allow document to enable syntax highlighter if safe mode is at least SERVER' do
    input = ':source-highlighter: coderay'
    doc = document_from_string input, safe: Asciidoctor::SafeMode::SERVER, parse: true
    assert_nil doc.attributes['source-highlighter']
    assert_nil doc.syntax_highlighter
  end

  test 'should not invoke highlight method on syntax highlighter if highlight? is false' do
    Class.new Asciidoctor::SyntaxHighlighter::Base do
      register_for 'unavailable'

      def format node, language, opts
        %(<pre class="highlight"><code class="language-#{language}" data-lang="#{language}">#{node.content}</code></pre>)
      end

      def highlight?
        false
      end
    end

    input = <<~'EOS'
    [source,ruby]
    ----
    puts 'Hello, World!'
    ----
    EOS

    doc = document_from_string input, attributes: { 'source-highlighter' => 'unavailable' }
    output = doc.convert
    assert_css 'pre.highlight > code.language-ruby', output, 1
    source_block = (doc.find_by {|candidate| candidate.style == 'source' })[0]
    assert_raises NotImplementedError do
      doc.syntax_highlighter.highlight source_block, source_block.source, (source_block.attr 'language'), {}
    end
  end

  test 'should be able to register syntax highlighter from syntax highlighter class itself' do
    syntax_highlighter = Class.new Asciidoctor::SyntaxHighlighter::Base do
      def format node, language, opts
        %(<pre class="highlight"><code class="language-#{language}" data-lang="#{language}">#{node.content}</code></pre>)
      end

      def highlight?
        false
      end
    end

    syntax_highlighter.register_for 'foobar'
    assert_equal syntax_highlighter, (Asciidoctor::SyntaxHighlighter.for 'foobar')
  end

  test 'should be able to register syntax highlighter using symbol' do
    syntax_highlighter = Class.new Asciidoctor::SyntaxHighlighter::Base do
      register_for :foobaz

      def format node, language, opts
        %(<pre class="highlight"><code class="language-#{language}" data-lang="#{language}">#{node.content}</code></pre>)
      end

      def highlight?
        false
      end
    end

    assert_equal syntax_highlighter, (Asciidoctor::SyntaxHighlighter.for 'foobaz')
  end

  test 'should set language on output of source block when source-highlighter attribute is not set' do
    input = <<~'EOS'
    [source, ruby]
    ----
    puts 'Hello, World!'
    ----
    EOS
    output = convert_string input, safe: Asciidoctor::SafeMode::SAFE
    assert_css 'pre.highlight', output, 1
    assert_css 'pre.highlight > code.language-ruby', output, 1
    assert_css 'pre.highlight > code.language-ruby[data-lang="ruby"]', output, 1
  end

  test 'should set language on output of source block when source-highlighter attribute is not recognized' do
    input = <<~'EOS'
    :source-highlighter: unknown

    [source, ruby]
    ----
    puts 'Hello, World!'
    ----
    EOS
    output = convert_string input, safe: Asciidoctor::SafeMode::SAFE
    assert_css 'pre.highlight', output, 1
    assert_css 'pre.highlight > code.language-ruby', output, 1
    assert_css 'pre.highlight > code.language-ruby[data-lang="ruby"]', output, 1
  end

  test 'should highlight source if source highlighter is set even if language is not set' do
    input = <<~'EOS'
    :source-highlighter: coderay

    [source]
    ----
    [numbers]
    one
    two
    three
    ----
    EOS
    output = convert_string input, safe: :safe
    assert_css 'pre.CodeRay.highlight', output, 1
    assert_includes output, '<code>'
  end

  test 'should not crash if source block has no lines and source highlighter is set' do
    input = <<~'EOS'
    :source-highlighter: coderay

    [source,text]
    ----
    ----
    EOS
    output = convert_string_to_embedded input, safe: :safe
    assert_css 'pre.CodeRay', output, 1
    assert_css 'pre.CodeRay > code', output, 1
    assert_css 'pre.CodeRay > code:empty', output, 1
  end

  test 'should highlight source inside AsciiDoc table cell if source-highlighter attribute is set' do
    input = <<~'EOS'
    :source-highlighter: coderay

    |===
    a|
    [source, ruby]
    ----
    require 'coderay'

    html = CodeRay.scan("puts 'Hello, world!'", :ruby).div line_numbers: :table
    ----
    |===
    EOS
    output = convert_string_to_embedded input, safe: :safe
    assert_xpath '/table//pre[@class="CodeRay highlight"]/code[@data-lang="ruby"]//span[@class = "constant"][text() = "CodeRay"]', output, 1
  end

  test 'should set starting line number in DocBook output if linenums option is enabled and start attribute is set' do
    input = <<~'EOS'
    [source%linenums,java,start=3]
    ----
    public class HelloWorld {
      public static void main(String[] args) {
        out.println("Hello, World!");
      }
    }
    ----
    EOS

    output = convert_string_to_embedded input, backend: :docbook, safe: Asciidoctor::SafeMode::SAFE
    assert_css 'programlisting[startinglinenumber]', output, 1
    assert_css 'programlisting[startinglinenumber="3"]', output, 1
  end

  test 'should read source language from source-language document attribute if not specified on source block' do
    input = <<~'EOS'
    :source-highlighter: coderay
    :source-language: ruby

    [source]
    ----
    require 'coderay'

    html = CodeRay.scan("puts 'Hello, world!'", :ruby).div line_numbers: :table
    ----
    EOS
    output = convert_string_to_embedded input, safe: Asciidoctor::SafeMode::SAFE, linkcss_default: true
    assert_xpath '//pre[@class="CodeRay highlight"]/code[@data-lang="ruby"]//span[@class = "constant"][text() = "CodeRay"]', output, 1
  end

  test 'should rename document attribute named language to source-language when compat-mode is enabled' do
    input = <<~'EOS'
    :language: ruby

    {source-language}
    EOS

    assert_equal 'ruby', (convert_inline_string input, attributes: { 'compat-mode' => '' })

    input = <<~'EOS'
    :language: ruby

    {source-language}
    EOS

    assert_equal '{source-language}', (convert_inline_string input)
  end

  context 'CodeRay' do
    test 'should highlight source if source-highlighter attribute is set' do
      input = <<~'EOS'
      :source-highlighter: coderay

      [source, ruby]
      ----
      require 'coderay'

      html = CodeRay.scan("puts 'Hello, world!'", :ruby).div line_numbers: :table
      ----
      EOS
      output = convert_string input, safe: Asciidoctor::SafeMode::SAFE, linkcss_default: true
      assert_xpath '//pre[@class="CodeRay highlight"]/code[@data-lang="ruby"]//span[@class = "constant"][text() = "CodeRay"]', output, 1
      assert_match(/\.CodeRay *\{/, output)
      style_node = xmlnodes_at_xpath '//style[contains(text(), ".CodeRay")]', output, 1
      refute_nil style_node
      assert_equal 'head', style_node.parent.name
    end

    test 'should not fail if source language is invalid' do
      input = <<~'EOS'
      :source-highlighter: coderay

      [source, n/a]
      ----
      PRINT 'yo'
      ----
      EOS
      output = convert_string_to_embedded input, safe: Asciidoctor::SafeMode::SAFE
      assert_css 'code[data-lang="n/a"]', output, 1
    end

    test 'should number lines if third positional attribute is set' do
      input = <<~'EOS'
      :source-highlighter: coderay

      [source,ruby,linenums]
      ----
      puts 'Hello, World!'
      ----
      EOS
      output = convert_string_to_embedded input, safe: Asciidoctor::SafeMode::SAFE
      assert_xpath '//td[@class="line-numbers"]', output, 1
    end

    test 'should number lines if linenums option is set on source block' do
      input = <<~'EOS'
      :source-highlighter: coderay

      [source%linenums,ruby]
      ----
      puts 'Hello, World!'
      ----
      EOS
      output = convert_string_to_embedded input, safe: Asciidoctor::SafeMode::SAFE
      assert_xpath '//td[@class="line-numbers"]', output, 1
    end

    test 'should number lines of source block if source-linenums-option document attribute is set' do
      input = <<~'EOS'
      :source-highlighter: coderay
      :source-linenums-option:

      [source,ruby]
      ----
      puts 'Hello, World!'
      ----
      EOS
      output = convert_string_to_embedded input, safe: Asciidoctor::SafeMode::SAFE
      assert_xpath '//td[@class="line-numbers"]', output, 1
    end

    test 'should set starting line number in HTML output if linenums option is enabled and start attribute is set' do
      input = <<~'EOS'
      :source-highlighter: coderay
      :coderay-linenums-mode: inline

      [source%linenums,ruby,start=10]
      ----
      puts 'Hello, World!'
      ----
      EOS
      output = convert_string_to_embedded input, safe: Asciidoctor::SafeMode::SAFE
      assert_xpath '//span[@class="line-numbers"]', output, 1
      assert_xpath '//span[@class="line-numbers"][text()="10"]', output, 1
    end

    test 'should highlight lines specified in highlight attribute if linenums is set and source-highlighter is coderay' do
      %w(highlight="1,4-6" highlight="4-6,1" highlight="5-6,1,4,5" highlight=1;4..6 highlight=1;4..;!7).each do |highlight_attr|
        input = <<~EOS
        :source-highlighter: coderay

        [source%linenums,java,#{highlight_attr}]
        ----
        import static java.lang.System.out;

        public class HelloWorld {
          public static void main(String[] args) {
            out.println("Hello, World!");
          }
        }
        ----
        EOS
        output = convert_string_to_embedded input, safe: Asciidoctor::SafeMode::SAFE
        assert_css 'strong.highlighted', output, 4
        assert_xpath '//strong[@class="highlighted"][text()="1"]', output, 1
        assert_xpath '//strong[@class="highlighted"][text()="2"]', output, 0
        assert_xpath '//strong[@class="highlighted"][text()="3"]', output, 0
        assert_xpath '//strong[@class="highlighted"][text()="4"]', output, 1
        assert_xpath '//strong[@class="highlighted"][text()="5"]', output, 1
        assert_xpath '//strong[@class="highlighted"][text()="6"]', output, 1
        assert_xpath '//strong[@class="highlighted"][text()="7"]', output, 0
      end
    end

    test 'should replace callout marks but not highlight them if source-highlighter attribute is coderay' do
      input = <<~'EOS'
      :source-highlighter: coderay

      [source, ruby]
      ----
      require 'coderay' # <1>

      html = CodeRay.scan("puts 'Hello, world!'", :ruby).div line_numbers: :table # <2>
      puts html # <3> <4>
      exit 0 # <5><6>
      ----
      <1> Load library
      <2> Highlight source
      <3> Print to stdout
      <4> Redirect to a file to capture output
      <5> Exit program
      <6> Reports success
      EOS
      output = convert_string_to_embedded input, safe: Asciidoctor::SafeMode::SAFE
      assert_match(/<span class="content">coderay<\/span>.* # <b class="conum">\(1\)<\/b>$/, output)
      assert_match(/<span class="content">puts 'Hello, world!'<\/span>.* # <b class="conum">\(2\)<\/b>$/, output)
      assert_match(/puts html.* # <b class="conum">\(3\)<\/b> <b class="conum">\(4\)<\/b>$/, output)
      assert_match(/exit.* # <b class="conum">\(5\)<\/b> <b class="conum">\(6\)<\/b><\/code>/, output)
    end

    test 'should support autonumbered callout marks if source-highlighter attribute is coderay' do
      input = <<~'EOS'
      :source-highlighter: coderay

      [source, ruby]
      ----
      require 'coderay' # <.><.>

      html = CodeRay.scan("puts 'Hello, world!'", :ruby).div line_numbers: :table # <.>
      puts html # <.>
      ----
      <.> Load library
      <.> Gem must be installed
      <.> Highlight source
      <.> Print to stdout
      EOS
      output = convert_string_to_embedded input, safe: Asciidoctor::SafeMode::SAFE
      assert_match(/<span class="content">coderay<\/span>.* # <b class="conum">\(1\)<\/b> <b class="conum">\(2\)<\/b>$/, output)
      assert_match(/<span class="content">puts 'Hello, world!'<\/span>.* # <b class="conum">\(3\)<\/b>$/, output)
      assert_match(/puts html.* # <b class="conum">\(4\)<\/b><\/code>/, output)
      assert_css '.colist ol', output, 1
      assert_css '.colist ol li', output, 4
    end

    test 'should restore callout marks to correct lines if source highlighter is coderay and table line numbering is enabled' do
      input = <<~'EOS'
      :source-highlighter: coderay
      :coderay-linenums-mode: table

      [source, ruby, numbered]
      ----
      require 'coderay' # <1>

      html = CodeRay.scan("puts 'Hello, world!'", :ruby).div line_numbers: :table # <2>
      puts html # <3> <4>
      exit 0 # <5><6>
      ----
      <1> Load library
      <2> Highlight source
      <3> Print to stdout
      <4> Redirect to a file to capture output
      <5> Exit program
      <6> Reports success
      EOS
      output = convert_string_to_embedded input, safe: Asciidoctor::SafeMode::SAFE
      assert_match(/<span class="content">coderay<\/span>.* # <b class="conum">\(1\)<\/b>$/, output)
      assert_match(/<span class="content">puts 'Hello, world!'<\/span>.* # <b class="conum">\(2\)<\/b>$/, output)
      assert_match(/puts html.* # <b class="conum">\(3\)<\/b> <b class="conum">\(4\)<\/b>$/, output)
      # NOTE notice there's a newline before the closing </pre> tag
      assert_match(/exit.* # <b class="conum">\(5\)<\/b> <b class="conum">\(6\)<\/b>\n<\/pre>/, output)
    end

    test 'should restore isolated callout mark on last line of source when source highlighter is coderay' do
      input = <<~'EOS'
      :source-highlighter: coderay

      [source,ruby,linenums]
      ----
      require 'app'

      launch_app
      # <1>
      ----
      <1> Profit.
      EOS

      output = convert_string_to_embedded input, safe: Asciidoctor::SafeMode::SAFE
      # NOTE notice there's a newline before the closing </pre> tag
      assert_match(/\n# <b class="conum">\(1\)<\/b>\n<\/pre>/, output)
    end

    test 'should preserve space before callout on final line' do
      inputs = []

      inputs << <<~'EOS'
      [source,yaml]
      ----
      a: 'a'
      key: 'value' #<1>
      ----
      <1> key-value pair
      EOS

      inputs << <<~'EOS'
      [source,ruby]
      ----
      puts 'hi'
      puts 'value' #<1>
      ----
      <1> print to stdout
      EOS

      inputs << <<~'EOS'
      [source,python]
      ----
      print 'hi'
      print 'value' #<1>
      ----
      <1> print to stdout
      EOS

      inputs.each do |input|
        output = convert_string_to_embedded input, safe: Asciidoctor::SafeMode::SAFE, attributes: { 'source-highlighter' => 'coderay' }
        output = output.gsub(/<\/?span.*?>/, '')
        assert_includes output, '\'value\' #<b class="conum">(1)</b>'
      end
    end

    test 'should preserve passthrough placeholders when highlighting source using coderay' do
      input = <<~'EOS'
      :source-highlighter: coderay

      [source,java]
      [subs="specialcharacters,macros,callouts"]
      ----
      public class Printer {
        public static void main(String[] args) {
          System.pass:quotes[_out_].println("*asterisks* make text pass:quotes[*bold*]");
        }
      }
      ----
      EOS
      output = convert_string input, safe: Asciidoctor::SafeMode::SAFE
      assert_match(/\.<em>out<\/em>\./, output, 1)
      assert_match(/\*asterisks\*/, output, 1)
      assert_match(/<strong>bold<\/strong>/, output, 1)
      refute_includes output, Asciidoctor::Substitutors::PASS_START
    end

    test 'should link to CodeRay stylesheet if source-highlighter is coderay and linkcss is set' do
      input = <<~'EOS'
      :source-highlighter: coderay

      [source, ruby]
      ----
      require 'coderay'

      html = CodeRay.scan("puts 'Hello, world!'", :ruby).div line_numbers: :table
      ----
      EOS
      output = convert_string input, safe: Asciidoctor::SafeMode::SAFE, attributes: { 'linkcss' => '' }
      assert_xpath '//pre[@class="CodeRay highlight"]/code[@data-lang="ruby"]//span[@class = "constant"][text() = "CodeRay"]', output, 1
      link_node = xmlnodes_at_xpath '//link[@rel="stylesheet"][@href="./coderay-asciidoctor.css"]', output, 1
      refute_nil link_node
      assert_equal 'head', link_node.parent.name
    end

    test 'should highlight source inline if source-highlighter attribute is coderay and coderay-css is style' do
      input = <<~'EOS'
      :source-highlighter: coderay
      :coderay-css: style

      [source, ruby]
      ----
      require 'coderay'

      html = CodeRay.scan("puts 'Hello, world!'", :ruby).div line_numbers: :table
      ----
      EOS
      output = convert_string input, safe: Asciidoctor::SafeMode::SAFE, linkcss_default: true
      assert_xpath '//pre[@class="CodeRay highlight"]/code[@data-lang="ruby"]//span[@style = "color:#036;font-weight:bold"][text() = "CodeRay"]', output, 1
      refute_match(/\.CodeRay \{/, output)
    end

    test 'should read stylesheet' do
      css = (Asciidoctor::SyntaxHighlighter.for 'coderay').read_stylesheet
      refute_nil css
      assert_includes css, 'pre.CodeRay{background:#f7f7f8}'
    end
  end

  context 'Highlight.js' do
    test 'should add data-lang as last attribute on code tag when source-highlighter is highlight.js' do
      input = <<~'EOS'
      :source-highlighter: highlight.js

      [source,ruby]
      ----
      puts 'Hello, World!'
      ----
      EOS
      output = convert_string_to_embedded input, safe: :safe
      assert_includes output, '<code class="language-ruby hljs" data-lang="ruby">'
    end

    test 'should include remote highlight.js assets if source-highlighter attribute is highlight.js' do
      input = <<~'EOS'
      :source-highlighter: highlight.js

      [source,html]
      ----
      <p>Highlight me!</p>
      ----
      EOS
      output = convert_string input, safe: Asciidoctor::SafeMode::SAFE
      assert_css 'pre.highlightjs.highlight', output, 1
      assert_css 'pre.highlightjs.highlight > code.language-html.hljs[data-lang="html"]', output, 1
      assert_includes output, '&lt;p&gt;Highlight me!&lt;/p&gt;'
      assert_css 'head > link[href*="highlight.js"]', output, 1
      assert_css '#footer ~ script[src*="highlight.min.js"]', output, 1
      assert_xpath '//script[contains(text(), "hljs.highlightBlock(el)")]', output, 1
    end

    test 'should add language-none class to source block when source-highlighter is highlight.js and language is not set' do
      input = <<~'EOS'
      :source-highlighter: highlight.js

      [source]
      ----
      [numbers]
      one
      two
      three
      ----
      EOS
      output = convert_string input, safe: :safe
      assert_css 'code.language-none', output, 1
    end

    test 'should load additional languages specified by highlightjs-languages' do
      input = <<~'EOS'
      :source-highlighter: highlight.js
      :highlightjs-languages: yaml, scilab

      [source,yaml]
      ----
      key: value
      ----
      EOS
      output = convert_string input, safe: Asciidoctor::SafeMode::SAFE
      assert_css '#footer ~ script[src*="languages/yaml.min.js"]', output, 1
      assert_css '#footer ~ script[src*="languages/scilab.min.js"]', output, 1
    end
  end

  context 'Prettify' do
    test 'should add language classes to child code element when source-highlighter is prettify' do
      input = <<~'EOS'
      [source,ruby]
      ----
      puts "foo"
      ----
      EOS

      output = convert_string_to_embedded input, attributes: { 'source-highlighter' => 'prettify' }
      assert_css 'pre[class="prettyprint highlight"]', output, 1
      assert_css 'pre > code[data-lang="ruby"]', output, 1
    end

    test 'should set linenums start if linenums are enabled and start attribute is set when source-highlighter is prettify' do
      input = <<~'EOS'
      [source%linenums,ruby,start=5]
      ----
      puts "foo"
      ----
      EOS

      output = convert_string_to_embedded input, attributes: { 'source-highlighter' => 'prettify' }
      assert_css 'pre[class="prettyprint highlight linenums:5"]', output, 1
      assert_css 'pre > code[data-lang="ruby"]', output, 1
    end
  end

  context 'HTML Pipeline' do
    test 'should set lang attribute on pre when source-highlighter is html-pipeline' do
      input = <<~'EOS'
      [source,ruby]
      ----
      filters = [
      HTML::Pipeline::AsciiDocFilter,
      HTML::Pipeline::SanitizationFilter,
      HTML::Pipeline::SyntaxHighlightFilter
      ]

      puts HTML::Pipeline.new(filters, {}).call(input)[:output]
      ----
      EOS

      output = convert_string input, attributes: { 'source-highlighter' => 'html-pipeline' }
      assert_css 'pre[lang="ruby"]', output, 1
      assert_css 'pre[lang="ruby"] > code', output, 1
      assert_css 'pre[class]', output, 0
      assert_css 'code[class]', output, 0
    end
  end

  context 'Rouge' do
    test 'should syntax highlight source if source-highlighter attribute is set' do
      input = <<~'EOS'
      :source-highlighter: rouge

      [source,ruby]
      ----
      require 'rouge'

      html = Rouge::Formatters::HTML.format(Rouge::Lexers::Ruby.lex('puts "Hello, world!"'))
      ----
      EOS
      output = convert_string input, safe: :safe, linkcss_default: true
      assert_xpath '//pre[@class="rouge highlight"]/code[@data-lang="ruby"]/span[@class="no"][text()="Rouge"]', output, 2
      assert_includes output, 'pre.rouge .no {'
      style_node = xmlnodes_at_xpath '//style[contains(text(), "pre.rouge")]', output, 1
      refute_nil style_node
      assert_equal 'head', style_node.parent.name
    end

    test 'should highlight source using a mixed lexer (HTML + JavaScript)' do
      input = <<~'EOS'
      [,html]
      ----
      <meta name="description" content="The dangerous and thrilling adventures of an open source documentation team.">
      <script>alert("Do your worst!")</script>
      ----
      EOS
      output = convert_string_to_embedded input, safe: :safe, attributes: { 'source-highlighter' => 'rouge' }
      assert_css 'pre.rouge > code[data-lang="html"]', output, 1
    end

    test 'should enable start_inline for PHP by default' do
      input = <<~'EOS'
      [,php]
      ----
      echo "<?php";
      ----
      EOS
      output = convert_string_to_embedded input, safe: :safe, attributes: { 'source-highlighter' => 'rouge' }
      assert_css 'pre.rouge > code[data-lang="php"]', output, 1
      assert_include '<span class="k">echo</span>', output
    end

    test 'should not enable start_inline for PHP if disabled using cgi-style option on language' do
      input = <<~'EOS'
      [,php?start_inline=0]
      ----
      echo "<?php";
      ----
      EOS
      output = convert_string_to_embedded input, safe: :safe, attributes: { 'source-highlighter' => 'rouge' }
      assert_css 'pre.rouge > code[data-lang="php"]', output, 1
      refute_include '<span class="k">echo</span>', output
      assert_include '<span class="cp">&lt;?php</span>', output
    end

    test 'should not enable start_inline for PHP if mixed option is set' do
      input = <<~'EOS'
      [%mixed,php]
      ----
      echo "<?php";
      ----
      EOS
      output = convert_string_to_embedded input, safe: :safe, attributes: { 'source-highlighter' => 'rouge' }
      assert_css 'pre.rouge > code[data-lang="php"]', output, 1
      refute_include '<span class="k">echo</span>', output
      assert_include '<span class="cp">&lt;?php</span>', output
    end

    test 'should preserve cgi-style options on language when setting start_inline option for PHP', if: (Rouge.version >= '2.1.0') do
      input = <<~'EOS'
      [,php?funcnamehighlighting=0]
      ----
      cal_days_in_month(CAL_GREGORIAN, 6, 2019)
      ----
      EOS
      output = convert_string_to_embedded input, safe: :safe, attributes: { 'source-highlighter' => 'rouge' }
      assert_css 'pre.rouge > code[data-lang="php"]', output, 1
      # if class is "nb", then the funcnamehighlighting option is not honored
      refute_include '<span class="nb">cal_days_in_month</span>', output
      assert_include '<span class="mi">2019</span>', output
    end

    test 'should not crash if source-highlighter attribute is set and source block does not define a language' do
      input = <<~'EOS'
      :source-highlighter: rouge

      [source]
      ----
      require 'rouge'

      html = Rouge::Formatters::HTML.format(Rouge::Lexers::Ruby.lex('puts "Hello, world!"'))
      ----
      EOS
      output = convert_string_to_embedded input, safe: :safe
      assert_css 'pre > code:not([data-lang])', output, 1
    end

    test 'should default to plain text lexer if lexer cannot be resolved for language' do
      input = <<~'EOS'
      :source-highlighter: rouge

      [source,lolcode]
      ----
      CAN HAS STDIO?
      PLZ OPEN FILE "LOLCATS.TXT"?
      KTHXBYE
      ----
      EOS
      output = convert_string_to_embedded input, safe: :safe
      assert_css 'code[data-lang=lolcode]', output, 1
      assert_css 'code span', output, 0
      assert_xpath %(//code[text()='CAN HAS STDIO?\nPLZ OPEN FILE "LOLCATS.TXT"?\nKTHXBYE']), output, 1
    end

    test 'should honor cgi-style options on language', if: (Rouge.version >= '2.1.0') do
      input = <<~'EOS'
      :source-highlighter: rouge

      [source,console?prompt=$>]
      ----
      $> asciidoctor --version
      ----
      EOS
      output = convert_string_to_embedded input, safe: :safe
      assert_css 'code[data-lang=console]', output, 1
      assert_css 'code span.gp', output, 1
    end

    test 'should number lines using table layout if linenums option is enabled and linenums mode is not set' do
      input = <<~'EOS'
      [source%linenums,ruby]
      ----
      puts 'Hello, world!'
      puts 'Goodbye, world!'
      ----
      EOS
      output = convert_string_to_embedded input, attributes: { 'source-highlighter' => 'rouge' }
      assert_css 'table.linenotable', output, 1
      assert_css 'table.linenotable td.linenos', output, 2
      assert_css 'table.linenotable td.linenos pre', output, 2
      assert_xpath '(//td[@class="linenos"])[1]/pre[text()="1"]', output, 1
      assert_xpath '(//td[@class="linenos"])[2]/pre[text()="2"]', output, 1
      assert_css 'table.linenotable td.code', output, 2
      assert_css 'table.linenotable td.code pre:not([class])', output, 2
      assert_includes output, %(<td class="code"><pre><span class="nb">puts</span> <span class="s1">'Hello, world!'</span>\n</pre></td>)
      assert_includes output, %(<td class="code"><pre><span class="nb">puts</span> <span class="s1">'Goodbye, world!'</span>\n</pre></td>)
    end

    test 'should number lines using inline element if linenums option is enabled and linenums mode is inline' do
      input = <<~'EOS'
      :rouge-linenums-mode: inline

      [source%linenums,ruby]
      ----
      puts 'Hello, world!'
      puts 'Goodbye, world!'
      ----
      EOS
      expected = <<~EOS.chop
      <span class="linenos">1</span><span class="nb">puts</span> <span class="s1">'Hello, world!'</span>
      <span class="linenos">2</span><span class="nb">puts</span> <span class="s1">'Goodbye, world!'</span>
      EOS
      output = convert_string_to_embedded input, attributes: { 'source-highlighter' => 'rouge' }
      assert_css 'table.linenotable', output, 0
      assert_includes output, expected
    end

    test 'should set starting line number in HTML output if linenums option is enabled and start attribute is set' do
      input = <<~'EOS'
      [source%linenums,ruby,start=9]
      ----
      puts 'Hello, World!'
      puts 'Goodbye, World!'
      ----
      EOS
      output = convert_string_to_embedded input, attributes: { 'source-highlighter' => 'rouge' }
      assert_css 'table.linenotable', output, 1
      assert_css 'table.linenotable td.linenos', output, 2
      assert_css 'table.linenotable td.linenos pre', output, 2
      assert_css 'table.linenotable td.code', output, 2
      assert_css 'table.linenotable td.code pre:not([class])', output, 2
      assert_xpath '(//td[@class="linenos"])[1]/pre[text()="9"]', output, 1
      assert_xpath '(//td[@class="linenos"])[2]/pre[text()="10"]', output, 1
    end

    test 'should restore callout marks to correct lines' do
      ['', '%linenums'].each do |opts|
        input = <<~EOS
        :source-highlighter: rouge
        :rouge-linenums-mode: inline

        [source#{opts},ruby]
        ----
        require 'rouge' # <1>

        html = Rouge::Formatters::HTML.format(Rouge::Lexers::Ruby.lex('puts "Hello, world!"')) # <2>
        puts html # <3> <4>
        exit 0 # <5><6>
        ----
        <1> Load library
        <2> Highlight source
        <3> Print to stdout
        <4> Redirect to a file to capture output
        <5> Exit program
        <6> Reports success
        EOS
        output = convert_string_to_embedded input, safe: :safe
        assert_match(/<span class="s1">'rouge'<\/span>.* # <b class="conum">\(1\)<\/b>$/, output)
        assert_match(/<span class="s1">'puts "Hello, world!"'<\/span>.* # <b class="conum">\(2\)<\/b>$/, output)
        assert_match(/<span class="n">html<\/span>.* # <b class="conum">\(3\)<\/b> <b class="conum">\(4\)<\/b>$/, output)
        assert_match(/<span class="mi">0<\/span>.* # <b class="conum">\(5\)<\/b> <b class="conum">\(6\)<\/b><\/code><\/pre>/, output)
      end
    end

    test 'should line highlight specified lines when last line is not highlighted' do
      ['', '%linenums'].each do |opts|
        input = <<~EOS
        :source-highlighter: rouge
        :rouge-linenums-mode: inline

        [source#{opts},ruby,highlight=1]
        ----
        puts 'Hello, world!'
        puts 'Goodbye, world!'
        ----
        EOS
        expected = <<~EOS.chop
        <span class="hll"><span class="nb">puts</span> <span class="s1">'Hello, world!'</span>
        </span>#{opts == '%linenums' ? '<span class="linenos">2</span>' : ''}<span class="nb">puts</span> <span class="s1">'Goodbye, world!'</span></code></pre>
        EOS

        output = convert_string_to_embedded input, safe: :safe
        assert_includes output, expected
      end
    end

    test 'should line highlight specified lines when last line is highlighted' do
      ['', '%linenums'].each do |opts|
        input = <<~EOS
        :source-highlighter: rouge
        :rouge-linenums-mode: inline

        [source#{opts},ruby,highlight=2]
        ----
        puts 'Hello, world!'
        puts 'Goodbye, world!'
        ----
        EOS
        expected = <<~EOS.chop
        <span class="nb">puts</span> <span class="s1">'Hello, world!'</span>
        #{opts == '%linenums' ? '<span class="linenos">2</span>' : ''}<span class="hll"><span class="nb">puts</span> <span class="s1">'Goodbye, world!'</span>
        </span></code></pre>
        EOS

        output = convert_string_to_embedded input, safe: :safe
        assert_includes output, expected
      end
    end

    test 'should line highlight specified lines relative to start value when linenums mode is table' do
      input = <<~EOS
      :source-highlighter: rouge

      [source%linenums,ruby,start=5,highlight=6]
      ----
      get {
        render "Hello, World!"
      }
      ----
<<<<<<< HEAD
      EOS

      expected = <<~EOS.chop
      <span class="n">get</span> <span class="p">{</span>
      <span class="hll">  <span class="n">render</span> <span class="s2">"Hello, World!"</span>
      </span><span class="p">}</span>
      </pre>
=======
      EOS

      output = convert_string_to_embedded input, safe: :safe
      assert_css 'table.linenotable td.linenos', output, 3
      assert_css 'table.linenotable td.linenos pre', output, 3
      assert_xpath '(//td[@class="linenos"])[1]/pre[text()="5"]', output, 1
      assert_xpath '(//td[@class="linenos"])[2]/pre[text()="6"]', output, 1
      assert_xpath '(//td[@class="linenos"])[3]/pre[text()="7"]', output, 1
    end

    test 'should line highlight specified lines relative to start value when linenums mode is inline' do
      input = <<~EOS
      :source-highlighter: rouge
      :rouge-linenums-mode: inline

      [source%linenums,ruby,start=5,highlight=6]
      ----
      get {
        render "Hello, World!"
      }
      ----
      EOS

      expected = <<~EOS.chop
      <span class="linenos">5</span><span class="n">get</span> <span class="p">{</span>
      <span class="linenos">6</span><span class="hll">  <span class="n">render</span> <span class="s2">"Hello, World!"</span>
      </span><span class="linenos">7</span><span class="p">}</span></code></pre>
>>>>>>> eb7bbda6
      EOS

      output = convert_string_to_embedded input, safe: :safe
      assert_includes output, expected
    end

    test 'should ignore start attribute when the value is 0' do
      input = <<~EOS
      :source-highlighter: rouge
<<<<<<< HEAD
=======
      :rouge-linenums-mode: inline
>>>>>>> eb7bbda6

      [source%linenums,ruby,start=0,highlight=6]
      ----
      get {
        render "Hello, World!"
      }
      ----
      EOS

      expected = <<~EOS.chop
<<<<<<< HEAD
      <span class="n">get</span> <span class="p">{</span>
        <span class="n">render</span> <span class="s2">"Hello, World!"</span>
      <span class="p">}</span>
      </pre>
=======
      <span class="linenos">1</span><span class="n">get</span> <span class="p">{</span>
      <span class="linenos">2</span>  <span class="n">render</span> <span class="s2">"Hello, World!"</span>
      <span class="linenos">3</span><span class="p">}</span></code></pre>
>>>>>>> eb7bbda6
      EOS

      output = convert_string_to_embedded input, safe: :safe
      assert_includes output, expected
    end

    test 'should not line highlight when the start attribute is greater than highlight' do
      input = <<~EOS
      :source-highlighter: rouge
<<<<<<< HEAD
=======
      :rouge-linenums-mode: inline
>>>>>>> eb7bbda6

      [source%linenums,ruby,start=7,highlight=6]
      ----
      get {
        render "Hello, World!"
      }
      ----
      EOS

      expected = <<~EOS.chop
<<<<<<< HEAD
      <span class="n">get</span> <span class="p">{</span>
        <span class="n">render</span> <span class="s2">"Hello, World!"</span>
      <span class="p">}</span>
      </pre>
=======
      <span class="linenos">7</span><span class="n">get</span> <span class="p">{</span>
      <span class="linenos">8</span>  <span class="n">render</span> <span class="s2">"Hello, World!"</span>
      <span class="linenos">9</span><span class="p">}</span></code></pre>
>>>>>>> eb7bbda6
      EOS

      output = convert_string_to_embedded input, safe: :safe
      assert_includes output, expected
    end

    test 'should restore callout marks to correct lines if line numbering and line highlighting are enabled' do
      [1, 2].each do |highlight|
        input = <<~EOS
        :source-highlighter: rouge

        [source%linenums,ruby,highlight=#{highlight}]
        ----
        require 'rouge' # <1>
        exit 0 # <2>
        ----
        <1> Load library
        <2> Exit program
        EOS
        output = convert_string_to_embedded input, safe: :safe
        assert_match(/<span class="s1">'rouge'<\/span>.* # <b class="conum">\(1\)<\/b>$/, output)
        # NOTE notice there's a newline before the closing </pre> tag
        assert_match(/<span class="mi">0<\/span>.* # <b class="conum">\(2\)<\/b>\n#{highlight == 2 ? '</span>' : ''}<\/pre>/, output)
      end
    end

    test 'should gracefully fallback to default style if specified style not recognized' do
      input = <<~'EOS'
      :source-highlighter: rouge
      :rouge-style: unknown

      [source,ruby]
      ----
      puts 'Hello, world!'
      ----
      EOS
      output = convert_string input, safe: :safe, linkcss_default: true
      assert_css 'pre.rouge', output, 1
      expected_css = (Asciidoctor::SyntaxHighlighter.for 'rouge').read_stylesheet 'github'
      assert_includes output, expected_css
    end

    test 'should restore isolated callout mark on last line of source' do
      input = <<~'EOS'
      :source-highlighter: rouge

      [source%linenums,ruby]
      ----
      require 'app'

      launch_app
      # <1>
      ----
      <1> Profit.
      EOS

      output = convert_string_to_embedded input, safe: :safe
      # NOTE notice there's a newline before the closing </pre> tag, but not before the closing </td> tag
      assert_match(/<pre># <b class="conum">\(1\)<\/b>\n<\/pre><\/td>/, output)
    end

    test 'should number all lines when isolated callout mark is on last line of source and starting line number is set' do
      input = <<~'EOS'
      :source-highlighter: rouge

      [source%linenums,ruby,start=5]
      ----
      require 'app'

      launch_app
      # <1>
      ----
      <1> Profit.
      EOS

      output = convert_string_to_embedded input, safe: :safe
      assert_xpath '//td[@class="linenos"]', output, 4
      assert_xpath '(//td[@class="linenos"])[1]/pre[text()="5"]', output, 1
      assert_xpath '(//td[@class="linenos"])[2]/pre[text()="6"]', output, 1
      assert_xpath '(//td[@class="linenos"])[3]/pre[text()="7"]', output, 1
      assert_xpath '(//td[@class="linenos"])[4]/pre[text()="8"]', output, 1
      # NOTE notice there's a newline before the closing </pre> tag, but not before the closing </td> tag
      assert_match(/<pre># <b class="conum">\(1\)<\/b>\n<\/pre><\/td>/, output)
    end

    test 'should preserve guard in front of callout if icons are not enabled' do
      input = <<~'EOS'
      [,ruby]
      ----
      puts 'Hello, World!' # <1>
      puts 'Goodbye, World ;(' # <2>
      ----
      EOS

      result = convert_string_to_embedded input
      assert_include ' # <b class="conum">(1)</b>', result
      assert_include ' # <b class="conum">(2)</b>', result
    end

    test 'should preserve guard around callout if icons are not enabled' do
      input = <<~'EOS'
      ----
      <parent> <!--1-->
        <child/> <!--2-->
      </parent>
      ----
      EOS

      result = convert_string_to_embedded input
      assert_include ' &lt;!--<b class="conum">(1)</b>--&gt;', result
      assert_include ' &lt;!--<b class="conum">(2)</b>--&gt;', result
    end

    test 'should read stylesheet for specified style' do
      css = (Asciidoctor::SyntaxHighlighter.for 'rouge').read_stylesheet 'monokai'
      refute_nil css
      assert_includes css, 'pre.rouge {'
      assert_includes css, 'background-color: #49483e;'
    end

    test 'should not fail to load rouge if the Asciidoctor module is included into the global namespace' do
      result = run_command(asciidoctor_cmd, '-r', (fixture_path 'include-asciidoctor.rb'), '-s', '-o', '-', '-a', 'source-highlighter=rouge', (fixture_path 'source-block.adoc'), use_bundler: true) {|out| out.read }
      assert_xpath '//pre[@class="rouge highlight"]', result, 1
    end
  end

  context 'Pygments', if: ENV['PYGMENTS_VERSION'] do
    test 'should syntax highlight source if source-highlighter attribute is set' do
      input = <<~'EOS'
      :source-highlighter: pygments
      :pygments-style: monokai

      [source,python]
      ----
      from pygments import highlight
      from pygments.lexers import PythonLexer
      from pygments.formatters import HtmlFormatter

      source = 'print "Hello World"'
      print(highlight(source, PythonLexer(), HtmlFormatter()))
      ----
      EOS
      output = convert_string input, safe: :safe, linkcss_default: true
      assert_xpath '//pre[@class="pygments highlight"]/code[@data-lang="python"]/span[@class="tok-kn"][text()="import"]', output, 3
      assert_includes output, 'pre.pygments '
      style_node = xmlnodes_at_xpath '//style[contains(text(), "pre.pygments")]', output, 1
      refute_nil style_node
      assert_equal 'head', style_node.parent.name
    end

    test 'should embed stylesheet for pygments style' do
      input = <<~'EOS'
      :source-highlighter: pygments
      :pygments-style: monokai

      [source,python]
      ----
      from pygments import highlight
      from pygments.lexers import PythonLexer
      from pygments.formatters import HtmlFormatter

      source = 'print "Hello World"'
      print(highlight(source, PythonLexer(), HtmlFormatter()))
      ----
      EOS
      output = convert_string input, safe: :safe, linkcss_default: false
      assert_css 'style', output, 2
      style_nodes = xmlnodes_at_xpath '//style[contains(text(), "pre.pygments")]', output
      assert_equal 2, style_nodes.size
      pygments_styles = style_nodes[1].to_s
      assert_match %r/^pre\.pygments *\{/, pygments_styles
      refute_match %r/^pre *\{/, pygments_styles
    end

    test 'should gracefully fallback to default style if specified style not recognized' do
      input = <<~'EOS'
      :source-highlighter: pygments
      :pygments-style: unknown

      [source,python]
      ----
      from pygments import highlight
      from pygments.lexers import PythonLexer
      from pygments.formatters import HtmlFormatter

      source = 'print "Hello World"'
      print(highlight(source, PythonLexer(), HtmlFormatter()))
      ----
      EOS
      output = convert_string input, safe: :safe, linkcss_default: true
      assert_css 'pre.pygments', output, 1
      assert_includes output, 'pre.pygments '
      assert_includes output, '.tok-c { color: #408080;'
    end

    test 'should number lines if linenums option is set on source block' do
      input = <<~'EOS'
      :source-highlighter: pygments

      [source%linenums,ruby]
      ----
      puts 'Hello, World!'
      puts 'Goodbye, World!'
      ----
      EOS
      output = convert_string_to_embedded input, safe: Asciidoctor::SafeMode::SAFE
      assert_css 'table.linenotable', output, 1
      assert_css 'table.linenotable td.linenos', output, 1
      assert_css 'table.linenotable td.linenos .linenodiv', output, 1
      assert_css 'table.linenotable td.linenos .linenodiv pre:not([class])', output, 1
      assert_css 'table.linenotable td.code', output, 1
      assert_css 'table.linenotable td.code pre:not([class])', output, 1
      # NOTE new versions of Pygments wrap the numbers in span
      linenos_node = xmlnodes_at_xpath %(//*[@class="linenodiv"]/pre), output, 1
      linenos = linenos_node.content.gsub %r(<span class="normal">\d+</span>), '\1'
      assert_equal %(1\n2), linenos
    end

    test 'should restore callout marks to correct lines if table line numbering is enabled' do
      input = <<~'EOS'
      :source-highlighter: pygments
      :pygments-linenums-mode: table

      [source%linenums,ruby]
      ----
      from pygments import highlight # <1>
      from pygments.lexers import PythonLexer
      from pygments.formatters import HtmlFormatter

      code = 'print "Hello World"'
      print(highlight(code, PythonLexer(), HtmlFormatter())) # <2><3>
      ----
      <1> Load library
      <2> Highlight source
      <3> Print to stdout
      EOS
      output = convert_string_to_embedded input, safe: :safe
      assert_match(/highlight<\/span> # <b class="conum">\(1\)<\/b>$/, output)
      # NOTE notice there's a newline before the closing </pre> tag
      assert_match(/\(\)\)\).*<\/span> # <b class="conum">\(2\)<\/b> <b class="conum">\(3\)<\/b>$/, output)
    end

    test 'should restore isolated callout mark on last line of source' do
      input = <<~'EOS'
      :source-highlighter: pygments

      [source,ruby,linenums]
      ----
      require 'app'

      launch_app
      # <1>
      ----
      <1> Profit.
      EOS

      output = convert_string_to_embedded input, safe: :safe
      # NOTE notice there's a newline before the closing </pre> tag, but not before the closing </td> tag
      assert_match(/\n# <b class="conum">\(1\)<\/b>\n<\/pre><\/td>/, output)
    end

    test 'should not hardcode inline styles on lineno div and pre elements when linenums are enabled in table mode' do
      input = <<~'EOS'
      :source-highlighter: pygments
      :pygments-css: inline

      [source%linenums,ruby]
      ----
      puts 'Hello, World!'
      ----
      EOS

      output = convert_string_to_embedded input, safe: :safe
      assert_css 'td.linenos', output, 1
      assert_css 'div.linenodiv:not([style])', output, 1
      assert_includes output, '<div class="linenodiv"><pre>'
      assert_css 'pre:not([style])', output, 2
    end

    test 'should add lineno spans with class and trim trailing space when linenums are enabled and source-highlighter is pygments' do
      %w(class style).each do |css_mode|
        input = <<~EOS
        :source-highlighter: pygments
        :pygments-css: #{css_mode}
        :pygments-linenums-mode: inline

        [source%linenums,ruby]
        ----
        puts 'Hello, World!'
        puts 'Hello, World!'
        puts 'Hello, World!'
        puts 'Hello, World!'
        puts 'Hello, World!'
        puts 'Hello, World!'
        puts 'Hello, World!'
        puts 'Hello, World!'
        puts 'Hello, World!'
        exit 0
        ----
        EOS

        output = convert_string_to_embedded input, safe: :safe
        assert_css 'table.linenotable', output, 0
        assert_css 'pre', output, 1
        assert_includes output, '<span class="linenos"> 1</span>'
        assert_includes output, '<span class="linenos">10</span>'
      end
    end

    test 'should line highlight specified lines' do
      input = <<~'EOS'
      :source-highlighter: pygments

      [source,ruby,highlight=1..2]
      ----
      puts 'Hello, world!'
      puts 'Goodbye, world!'
      ----
      EOS
      # NOTE notice the newline is inside the closing </span> of the highlight span
      expected = <<~'EOS'.chop
      <pre class="pygments highlight"><code data-lang="ruby"><span></span><span class="hll"><span class="tok-nb">puts</span> <span class="tok-s1">&#39;Hello, world!&#39;</span>
      </span><span class="hll"><span class="tok-nb">puts</span> <span class="tok-s1">&#39;Goodbye, world!&#39;</span>
      </span></code></pre>
      EOS

      output = convert_string_to_embedded input, safe: :safe
      assert_includes output, expected
    end
  end
end<|MERGE_RESOLUTION|>--- conflicted
+++ resolved
@@ -950,15 +950,6 @@
         render "Hello, World!"
       }
       ----
-<<<<<<< HEAD
-      EOS
-
-      expected = <<~EOS.chop
-      <span class="n">get</span> <span class="p">{</span>
-      <span class="hll">  <span class="n">render</span> <span class="s2">"Hello, World!"</span>
-      </span><span class="p">}</span>
-      </pre>
-=======
       EOS
 
       output = convert_string_to_embedded input, safe: :safe
@@ -986,7 +977,6 @@
       <span class="linenos">5</span><span class="n">get</span> <span class="p">{</span>
       <span class="linenos">6</span><span class="hll">  <span class="n">render</span> <span class="s2">"Hello, World!"</span>
       </span><span class="linenos">7</span><span class="p">}</span></code></pre>
->>>>>>> eb7bbda6
       EOS
 
       output = convert_string_to_embedded input, safe: :safe
@@ -996,10 +986,7 @@
     test 'should ignore start attribute when the value is 0' do
       input = <<~EOS
       :source-highlighter: rouge
-<<<<<<< HEAD
-=======
       :rouge-linenums-mode: inline
->>>>>>> eb7bbda6
 
       [source%linenums,ruby,start=0,highlight=6]
       ----
@@ -1010,16 +997,9 @@
       EOS
 
       expected = <<~EOS.chop
-<<<<<<< HEAD
-      <span class="n">get</span> <span class="p">{</span>
-        <span class="n">render</span> <span class="s2">"Hello, World!"</span>
-      <span class="p">}</span>
-      </pre>
-=======
       <span class="linenos">1</span><span class="n">get</span> <span class="p">{</span>
       <span class="linenos">2</span>  <span class="n">render</span> <span class="s2">"Hello, World!"</span>
       <span class="linenos">3</span><span class="p">}</span></code></pre>
->>>>>>> eb7bbda6
       EOS
 
       output = convert_string_to_embedded input, safe: :safe
@@ -1029,10 +1009,7 @@
     test 'should not line highlight when the start attribute is greater than highlight' do
       input = <<~EOS
       :source-highlighter: rouge
-<<<<<<< HEAD
-=======
       :rouge-linenums-mode: inline
->>>>>>> eb7bbda6
 
       [source%linenums,ruby,start=7,highlight=6]
       ----
@@ -1043,16 +1020,9 @@
       EOS
 
       expected = <<~EOS.chop
-<<<<<<< HEAD
-      <span class="n">get</span> <span class="p">{</span>
-        <span class="n">render</span> <span class="s2">"Hello, World!"</span>
-      <span class="p">}</span>
-      </pre>
-=======
       <span class="linenos">7</span><span class="n">get</span> <span class="p">{</span>
       <span class="linenos">8</span>  <span class="n">render</span> <span class="s2">"Hello, World!"</span>
       <span class="linenos">9</span><span class="p">}</span></code></pre>
->>>>>>> eb7bbda6
       EOS
 
       output = convert_string_to_embedded input, safe: :safe
