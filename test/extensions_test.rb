--- conflicted
+++ resolved
@@ -363,17 +363,10 @@
         Asciidoctor::Extensions.register do
           block 'foobar'
         end
-<<<<<<< HEAD
-        empty_document
-        flunk 'Expecting RuntimeError to be raised'
-      rescue NameError => e
-        assert_match %r/^Could not resolve class for name: foobar$/, e.message
-=======
         ex = assert_raises NameError do
           empty_document
         end
         assert_match %r/^Could not resolve class for name: foobar$/, ex.message
->>>>>>> eb7bbda6
       ensure
         Asciidoctor::Extensions.unregister_all
       end
@@ -1739,8 +1732,6 @@
       end
     end
 
-<<<<<<< HEAD
-=======
     test 'should allow extension to replace custom block with a list' do
       begin
         Asciidoctor::Extensions.register do
@@ -1842,7 +1833,6 @@
       end
     end
 
->>>>>>> eb7bbda6
     test 'should ignore return value of custom block if value is parent' do
       begin
         Asciidoctor::Extensions.register do
@@ -2094,18 +2084,6 @@
         EOS
 
         {
-<<<<<<< HEAD
-          ''                       => ['chapter',  1, false, true, '_section_title'],
-          'level=0'                => ['part',     0, false, false, '_section_title'],
-          'level=0,alt'            => ['part',     0, false, true, '_section_title', 'partnums' => ''],
-          'level=0,style=appendix' => ['appendix', 1, true,  true, '_section_title'],
-          'style=appendix'         => ['appendix', 1, true,  true, '_section_title'],
-          'style=glossary'         => ['glossary', 1, true,  false, '_section_title'],
-          'style=glossary,alt'     => ['glossary', 1, true,  :chapter, '_section_title', 'sectnums' => 'all'],
-          'style=abstract'         => ['chapter',  1, false, true, '_section_title'],
-          'id=section-title'       => ['chapter',  1, false, true, 'section-title'],
-          'id=false'               => ['chapter',  1, false, true, nil]
-=======
           '' => ['chapter', 1, false, true, '_section_title'],
           'level=0' => ['part', 0, false, false, '_section_title'],
           'level=0,alt' => ['part', 0, false, true, '_section_title', 'partnums' => ''],
@@ -2116,7 +2094,6 @@
           'style=abstract' => ['chapter', 1, false, true, '_section_title'],
           'id=section-title' => ['chapter', 1, false, true, 'section-title'],
           'id=false' => ['chapter', 1, false, true, nil],
->>>>>>> eb7bbda6
         }.each do |attrlist, (expect_sectname, expect_level, expect_special, expect_numbered, expect_id, extra_attrs)|
           input = input_tpl % attrlist
           document_from_string input, safe: :server, attributes: extra_attrs
