--- conflicted
+++ resolved
@@ -120,11 +120,7 @@
     end
 
     #test 'raises security error if jail is not a canonical path' do
-<<<<<<< HEAD
-    #  begin
-=======
     #  assert_raises SecurityError do
->>>>>>> eb7bbda6
     #    @resolver.system_path('images/tiger.png', '/etc', %(#{JAIL}/../foo))
     #  end
     #end
