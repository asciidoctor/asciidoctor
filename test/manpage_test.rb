# frozen_string_literal: true

require_relative 'test_helper'

context 'Manpage' do
  SAMPLE_MANPAGE_HEADER = <<~'EOS'.chop
  = command (1)
  Author Name
  :doctype: manpage
  :man manual: Command Manual
  :man source: Command 1.2.3

  == NAME

  command - does stuff

  == SYNOPSIS

  *command* [_OPTION_]... _FILE_...

  == DESCRIPTION
  EOS

  context 'Configuration' do
    test 'should set proper manpage-related attributes' do
      input = SAMPLE_MANPAGE_HEADER
      doc = Asciidoctor.load input, backend: :manpage
      assert_equal 'man', doc.attributes['filetype']
      assert_equal '', doc.attributes['filetype-man']
      assert_equal '1', doc.attributes['manvolnum']
      assert_equal '.1', doc.attributes['outfilesuffix']
      assert_equal 'command', doc.attributes['manname']
      assert_equal 'command', doc.attributes['mantitle']
      assert_equal 'does stuff', doc.attributes['manpurpose']
      assert_equal 'command', doc.attributes['docname']
    end

    test 'should not escape hyphen when printing manname in NAME section' do
      input = SAMPLE_MANPAGE_HEADER.sub(/^command - /, 'git-describe - ')
      output = Asciidoctor.convert input, backend: :manpage, standalone: true
      assert_includes output, %(\n.SH "NAME"\ngit-describe \\- does stuff\n)
    end

    test 'should output multiple mannames in NAME section' do
      input = SAMPLE_MANPAGE_HEADER.sub(/^command - /, 'command, alt_command - ')
      output = Asciidoctor.convert input, backend: :manpage, standalone: true
      assert_includes output.lines, %(command, alt_command \\- does stuff\n)
    end

    test 'should replace invalid characters in mantitle in info comment' do
      input = <<~'EOS'
      = foo\--<bar> (1)
      Author Name
      :doctype: manpage
      :man manual: Foo Bar Manual
      :man source: Foo Bar 1.0

      == NAME

      foo-bar - puts the foo in your bar
      EOS

      doc = Asciidoctor.load input, backend: :manpage, standalone: true
      output = doc.convert
      assert_includes output, %(Title: foo--bar\n)
    end

    test 'should substitute attributes in manname and manpurpose in NAME section' do
      input = <<~'EOS'
      = {cmdname} (1)
      Author Name
      :doctype: manpage
      :man manual: Foo Bar Manual
      :man source: Foo Bar 1.0

      == NAME

      {cmdname} - {cmdname} puts the foo in your bar
      EOS

      doc = Asciidoctor.load input, backend: :manpage, standalone: true, attributes: { 'cmdname' => 'foobar' }
      assert_equal 'foobar', (doc.attr 'manname')
      assert_equal ['foobar'], (doc.attr 'mannames')
      assert_equal 'foobar puts the foo in your bar', (doc.attr 'manpurpose')
      assert_equal 'foobar', (doc.attr 'docname')
    end

    test 'should not parse NAME section if manname and manpurpose attributes are set' do
      input = <<~'EOS'
      = foobar (1)
      Author Name
      :doctype: manpage
      :man manual: Foo Bar Manual
      :man source: Foo Bar 1.0

      == SYNOPSIS

      *foobar* [_OPTIONS_]...

      == DESCRIPTION

      When you need to put some foo on the bar.
      EOS

      attrs = { 'manname' => 'foobar', 'manpurpose' => 'puts some foo on the bar' }
      doc = Asciidoctor.load input, backend: :manpage, standalone: true, attributes: attrs
      assert_equal 'foobar', (doc.attr 'manname')
      assert_equal ['foobar'], (doc.attr 'mannames')
      assert_equal 'puts some foo on the bar', (doc.attr 'manpurpose')
      assert_equal 'SYNOPSIS', doc.sections[0].title
    end

    test 'should normalize whitespace and skip line comments before and inside NAME section' do
      input = <<~'EOS'
      = foobar (1)
      Author Name
      :doctype: manpage
      :man manual: Foo Bar Manual
      :man source: Foo Bar 1.0

      // this is the name section
      == NAME

      // it follows the form `name - description`
      foobar - puts some foo
       on the bar
      // a little bit of this, a little bit of that

      == SYNOPSIS

      *foobar* [_OPTIONS_]...

      == DESCRIPTION

      When you need to put some foo on the bar.
      EOS

      doc = Asciidoctor.load input, backend: :manpage, standalone: true
      assert_equal 'puts some foo on the bar', (doc.attr 'manpurpose')
    end

    test 'should parse malformed document with warnings' do
      input = 'garbage in'
      using_memory_logger do |logger|
        doc = Asciidoctor.load input, backend: :manpage, standalone: true, attributes: { 'docname' => 'cmd' }
        assert_equal 'cmd', doc.attr('manname')
        assert_equal ['cmd'], doc.attr('mannames')
        assert_equal '.1', doc.attr('outfilesuffix')
        output = doc.convert
        refute_empty logger.messages
        assert_includes output, %(Title: cmd\n)
        assert output.end_with?('garbage in')
      end
    end

    test 'should warn if document title is non-conforming' do
      input = <<~'EOS'
      = command

      == Name

      command - does stuff
      EOS

      using_memory_logger do |logger|
        document_from_string input, backend: :manpage
        assert_message logger, :ERROR, '<stdin>: line 1: non-conforming manpage title', Hash
      end
    end

    test 'should warn if first section is not name section' do
      input = <<~'EOS'
      = command(1)

      == Synopsis

      Does stuff.
      EOS

      using_memory_logger do |logger|
        doc = document_from_string input, backend: :manpage
        assert_message logger, :ERROR, '<stdin>: line 3: non-conforming name section body', Hash
        refute_nil doc.sections[0]
        assert_equal 'Synopsis', doc.sections[0].title
      end
    end

    test 'should break circular reference in section title' do
      input = <<~EOS.chop
      #{SAMPLE_MANPAGE_HEADER}

      [#a]
      == A <<b>>

      [#b]
      == B <<a>>
      EOS

      output = Asciidoctor.convert input, backend: :manpage
      assert_match %r/^\.SH "A B \[A\]"$/, output
      assert_match %r/^\.SH "B \[A\]"$/, output
    end

    test 'should define default linkstyle' do
      input = SAMPLE_MANPAGE_HEADER
      output = Asciidoctor.convert input, backend: :manpage, standalone: true
      assert_includes output.lines, %(.  LINKSTYLE blue R < >\n)
    end

    test 'should use linkstyle defined by man-linkstyle attribute' do
      input = SAMPLE_MANPAGE_HEADER
      output = Asciidoctor.convert input, backend: :manpage, standalone: true, attributes: { 'man-linkstyle' => 'cyan B \[fo] \[fc]' }
      assert_includes output.lines, %(.  LINKSTYLE cyan B \\[fo] \\[fc]\n)
    end

    test 'should require specialchars in value of man-linkstyle attribute defined in document to be escaped' do
      input = <<~EOS.chop
      :man-linkstyle: cyan R < >
      #{SAMPLE_MANPAGE_HEADER}
      EOS
      output = Asciidoctor.convert input, backend: :manpage, standalone: true
      assert_includes output.lines, %(.  LINKSTYLE cyan R &lt; &gt;\n)

      input = <<~EOS.chop
      :man-linkstyle: pass:[cyan R < >]
      #{SAMPLE_MANPAGE_HEADER}
      EOS
      output = Asciidoctor.convert input, backend: :manpage, standalone: true
      assert_includes output.lines, %(.  LINKSTYLE cyan R < >\n)
    end
  end

  context 'Manify' do
    test 'should unescape literal ampersand' do
      input = <<~EOS.chop
      #{SAMPLE_MANPAGE_HEADER}

      (C) & (R) are translated to character references, but not the &.
      EOS
      output = Asciidoctor.convert input, backend: :manpage
      assert_equal '\\(co & \\(rg are translated to character references, but not the &.', output.lines.last.chomp
    end

    test 'should replace numeric character reference for plus' do
      input = <<~EOS.chop
      #{SAMPLE_MANPAGE_HEADER}

      A {plus} B
      EOS
      output = Asciidoctor.convert input, backend: :manpage
      assert_equal 'A + B', output.lines.last.chomp
    end

    test 'should replace numeric character reference for degree sign' do
      input = <<~EOS.chop
      #{SAMPLE_MANPAGE_HEADER}

      0{deg} is freezing
      EOS
      output = Asciidoctor.convert input, backend: :manpage
      assert_equal '0\(de is freezing', output.lines.last.chomp
    end

    test 'should replace em dashes' do
      input = <<~EOS.chop
      #{SAMPLE_MANPAGE_HEADER}

      go -- to

      go--to
      EOS
      output = Asciidoctor.convert input, backend: :manpage
      assert_includes output, 'go \\(em to'
      assert_includes output, 'go\\(emto'
    end

    test 'should replace quotes' do
      input = <<~EOS.chop
      #{SAMPLE_MANPAGE_HEADER}

      'command'
      EOS
      output = Asciidoctor.convert input, backend: :manpage
      assert_includes output, '\*(Aqcommand\*(Aq'
    end

    test 'should escape lone period' do
      input = <<~EOS.chop
      #{SAMPLE_MANPAGE_HEADER}

      .
      EOS
      output = Asciidoctor.convert input, backend: :manpage
      assert_equal '\&.', output.lines.last.chomp
    end

    test 'should escape raw macro' do
      input = <<~EOS.chop
      #{SAMPLE_MANPAGE_HEADER}

      AAA this line of text should be show
      .if 1 .nx
      BBB this line and the one above it should be visible
      EOS

      output = Asciidoctor.convert input, backend: :manpage
      assert_equal '\&.if 1 .nx', output.lines[-2].chomp
    end

    test 'should escape ellipsis at start of line' do
      input = <<~EOS.chop
      #{SAMPLE_MANPAGE_HEADER}

      -x::
      Ao gravar o commit, acrescente uma linha que diz "(cherry picked from commit
      ...)" à mensagem de commit original para indicar qual commit esta mudança
      foi escolhida. Isso é feito apenas para picaretas de cereja sem conflitos.
      EOS
      output = Asciidoctor.convert input, backend: :manpage
      assert_equal '\&...', output.lines[-3][0..4].chomp
    end

    test 'should not escape ellipsis in the middle of a line' do
      input = <<~EOS.chop
      #{SAMPLE_MANPAGE_HEADER}

      -x::
      Ao gravar o commit, acrescente uma linha que diz
      "(cherry picked from commit...)" à mensagem de commit
      original para indicar qual commit esta mudança
      foi escolhida. Isso é feito apenas para picaretas
      de cereja sem conflitos.
      EOS
      output = Asciidoctor.convert input, backend: :manpage
      assert_include 'commit...', output.lines[-5]
    end

    test 'should normalize whitespace in a paragraph' do
      input = <<~EOS.chop
      #{SAMPLE_MANPAGE_HEADER}

      Oh, here it goes again
        I should have known,
          should have known,
      should have known again
      EOS

      output = Asciidoctor.convert input, backend: :manpage
      assert_includes output, %(Oh, here it goes again\nI should have known,\nshould have known,\nshould have known again)
    end

    test 'should escape repeated spaces in literal content' do
      input = <<~EOS.chop
      #{SAMPLE_MANPAGE_HEADER}

      ....
<<<<<<< HEAD
      \x20 ,---.          ,-----.
      \x20 |Bob|          |Alice|
      \x20 `-+-'          `--+--'
      \x20   |    hello      |
      \x20   |-------------->|
      \x20 ,-+-.          ,--+--.
      \x20 |Bob|          |Alice|
      \x20 `---'          `-----'
=======
        ,---.          ,-----.
        |Bob|          |Alice|
        `-+-'          `--+--'
          |    hello      |
          |-------------->|
        ,-+-.          ,--+--.
        |Bob|          |Alice|
        `---'          `-----'
>>>>>>> eb7bbda6
      ....
      EOS

      output = Asciidoctor.convert input, backend: :manpage
<<<<<<< HEAD
      expects = <<~'EOS'.lines.map {|it| (' ' * it.chr.to_i) + (it.slice 1, it.length) }.join
      0.fam C
      2,\-\-\-.\&          ,\-\-\-\-\-.
      2|Bob|\&          |Alice|
      2`\-+\-\*(Aq\&          `\-\-+\-\-\*(Aq
      4|\&    hello\&      |
      4|\-\-\-\-\-\-\-\-\-\-\-\-\-\->|
      2,\-+\-.\&          ,\-\-+\-\-.
      2|Bob|\&          |Alice|
      2`\-\-\-\*(Aq\&          `\-\-\-\-\-\*(Aq
      0.fam
      EOS
      assert_includes output, expects
=======
      assert_includes output, <<~'EOS'
      .fam C
        ,\-\-\-.\&          ,\-\-\-\-\-.
        |Bob|\&          |Alice|
        `\-+\-\*(Aq\&          `\-\-+\-\-\*(Aq
          |\&    hello\&      |
          |\-\-\-\-\-\-\-\-\-\-\-\-\-\->|
        ,\-+\-.\&          ,\-\-+\-\-.
        |Bob|\&          |Alice|
        `\-\-\-\*(Aq\&          `\-\-\-\-\-\*(Aq
      .fam
      EOS
>>>>>>> eb7bbda6
    end

    test 'should preserve break between paragraphs in normal table cell' do
      input = <<~EOS.chop
      #{SAMPLE_MANPAGE_HEADER}

      [cols=3*]
      |===
      |single paragraph
      |first paragraph

      second paragraph
      |foo

      more foo

      even more foo
      |===
      EOS

      expected_coda = <<~'EOS'.chop
      .TS
      allbox tab(:);
      lt lt lt.
      T{
<<<<<<< HEAD
      .sp
      single paragraph
      T}:T{
      .sp
=======
      single paragraph
      T}:T{
>>>>>>> eb7bbda6
      first paragraph
      .sp
      second paragraph
      T}:T{
<<<<<<< HEAD
      .sp
=======
>>>>>>> eb7bbda6
      foo
      .sp
      more foo
      .sp
      even more foo
      T}
      .TE
      .sp
      EOS
      output = Asciidoctor.convert input, backend: :manpage
      assert output.end_with? expected_coda
    end

    test 'should normalize whitespace in a list item' do
      input = <<~EOS.chop
      #{SAMPLE_MANPAGE_HEADER}

      * Oh, here it goes again
          I should have known,
        should have known,
      should have known again
      EOS

      output = Asciidoctor.convert input, backend: :manpage
      assert_includes output, %(Oh, here it goes again\nI should have known,\nshould have known,\nshould have known again)
    end

    test 'should drop principal text of list item in ulist if empty' do
      input = <<~EOS.chop
      #{SAMPLE_MANPAGE_HEADER}

      * {empty}
      +
      the main text
      EOS
      expected_coda = <<~'EOS'.chop
      .\}
      the main text
      .RE
      EOS

      output = Asciidoctor.convert input, backend: :manpage
      assert output.end_with? expected_coda
    end

    test 'should drop principal text of list item in olist if empty' do
      input = <<~EOS.chop
      #{SAMPLE_MANPAGE_HEADER}

      . {empty}
      +
      the main text
      EOS
      expected_coda = <<~'EOS'.chop
      .\}
      the main text
      .RE
      EOS

      output = Asciidoctor.convert input, backend: :manpage
      assert output.end_with? expected_coda
    end

    test 'should not add extra space before block content if dlist item has no text' do
      input = <<~EOS.chop
      #{SAMPLE_MANPAGE_HEADER}

      term::
      +
      description
      EOS
      expected_coda = <<~'EOS'.chop
      term
      .RS 4
      description
      .RE
      EOS

      output = Asciidoctor.convert input, backend: :manpage
      assert output.end_with? expected_coda
    end

    test 'should honor start attribute on ordered list' do
      input = <<~EOS.chop
      #{SAMPLE_MANPAGE_HEADER}

      [start=5]
      . five
      . six
      EOS

      output = Asciidoctor.convert input, backend: :manpage
      assert_match %r/IP " 5\.".*five/m, output
      assert_match %r/IP " 6\.".*six/m, output
    end

    test 'should collapse whitespace in the man manual and man source' do
      input = <<~EOS.chop
      #{SAMPLE_MANPAGE_HEADER}

      Describe this thing.
      EOS

      output = Asciidoctor.convert input, backend: :manpage, standalone: true, attributes: {
        'manmanual' => %(General\nCommands\nManual),
        'mansource' => %(Control\nAll\nThe\nThings\n5.0),
      }
      assert_includes output, 'Manual: General Commands Manual'
      assert_includes output, 'Source: Control All The Things 5.0'
      assert_includes output, '"Control All The Things 5.0" "General Commands Manual"'
    end

    test 'should uppercase section titles without mangling formatting macros' do
      input = <<~EOS.chop
      #{SAMPLE_MANPAGE_HEADER}

      does stuff

      == "`Main`" _<Options>_
      EOS
      output = Asciidoctor.convert input, backend: :manpage
      assert_includes output, '.SH "\(lqMAIN\(rq \fI<OPTIONS>\fP"'
    end

    test 'should not uppercase monospace span in section titles' do
      input = <<~EOS.chop
      #{SAMPLE_MANPAGE_HEADER}

      does stuff

      == `show` option
      EOS
      output = Asciidoctor.convert input, backend: :manpage
      assert_includes output, '.SH "\f(CRshow\fP OPTION"'
    end
  end

  context 'Backslash' do
    test 'should not escape spaces for empty manual or source fields' do
      input = SAMPLE_MANPAGE_HEADER.lines.reject {|l| l.start_with? ':man ' }
      output = Asciidoctor.convert input, backend: :manpage, standalone: true
      assert_match ' Manual: \ \&', output
      assert_match ' Source: \ \&', output
      assert_match(/^\.TH "COMMAND" .* "\\ \\&" "\\ \\&"$/, output)
    end

    test 'should preserve backslashes in escape sequences' do
      input = <<~EOS.chop
      #{SAMPLE_MANPAGE_HEADER}

      "`hello`" '`goodbye`' *strong* _weak_ `even`
      EOS
      output = Asciidoctor.convert input, backend: :manpage
      assert_equal '\(lqhello\(rq \(oqgoodbye\(cq \fBstrong\fP \fIweak\fP \f(CReven\fP', output.lines.last.chomp
    end

    test 'should preserve literal backslashes in content' do
      input = <<~EOS.chop
      #{SAMPLE_MANPAGE_HEADER}

      \\.foo \\ bar \\\\ baz\\
      more
      EOS
      output = Asciidoctor.convert input, backend: :manpage
      assert_equal '\(rs.foo \(rs bar \(rs\(rs baz\(rs', output.lines[-2].chomp
    end

    test 'should escape literal escape sequence' do
      input = <<~EOS.chop
      #{SAMPLE_MANPAGE_HEADER}

       \\fB makes text bold
      EOS
      output = Asciidoctor.convert input, backend: :manpage
      assert_match '\(rsfB makes text bold', output
    end

    test 'should preserve inline breaks' do
      input = <<~EOS.chop
      #{SAMPLE_MANPAGE_HEADER}

      Before break. +
      After break.
      EOS
      expected = <<~'EOS'.chop
      Before break.
      .br
      After break.
      EOS
      output = Asciidoctor.convert input, backend: :manpage
      assert_equal expected, output.lines[-3..-1].join
    end
  end

  context 'URL macro' do
    test 'should not leave blank line before URL macro' do
      input = <<~EOS.chop
      #{SAMPLE_MANPAGE_HEADER}
      First paragraph.

      http://asciidoc.org[AsciiDoc]
      EOS
      expected = <<~'EOS'.chop
      .sp
      First paragraph.
      .sp
      .URL "http://asciidoc.org" "AsciiDoc" ""
      EOS
      output = Asciidoctor.convert input, backend: :manpage
      assert_equal expected, output.lines[-4..-1].join
    end

    test 'should not swallow content following URL' do
      input = <<~EOS.chop
      #{SAMPLE_MANPAGE_HEADER}

      http://asciidoc.org[AsciiDoc] can be used to create man pages.
      EOS
      expected = <<~'EOS'.chop
      .URL "http://asciidoc.org" "AsciiDoc" ""
      can be used to create man pages.
      EOS
      output = Asciidoctor.convert input, backend: :manpage
      assert_equal expected, output.lines[-2..-1].join
    end

    test 'should pass adjacent character as final argument of URL macro' do
      input = <<~EOS.chop
      #{SAMPLE_MANPAGE_HEADER}

      This is http://asciidoc.org[AsciiDoc].
      EOS
      expected = <<~'EOS'.chop
      This is \c
      .URL "http://asciidoc.org" "AsciiDoc" "."
      EOS
      output = Asciidoctor.convert input, backend: :manpage
      assert_equal expected, output.lines[-2..-1].join
    end

    test 'should pass adjacent character as final argument of URL macro and move trailing content to next line' do
      input = <<~EOS.chop
      #{SAMPLE_MANPAGE_HEADER}

      This is http://asciidoc.org[AsciiDoc], which can be used to write content.
      EOS
      expected = <<~'EOS'.chop
      This is \c
      .URL "http://asciidoc.org" "AsciiDoc" ","
      which can be used to write content.
      EOS
      output = Asciidoctor.convert input, backend: :manpage
      assert_equal expected, output.lines[-3..-1].join
    end

    test 'should not leave blank lines between URLs on contiguous lines of input' do
      input = <<~EOS.chop
      #{SAMPLE_MANPAGE_HEADER}

      The corresponding implementations are
      http://clisp.sf.net[CLISP],
      http://ccl.clozure.com[Clozure CL],
      http://cmucl.org[CMUCL],
      http://ecls.sf.net[ECL],
      and http://sbcl.sf.net[SBCL].
      EOS
      expected = <<~'EOS'.chop
      .sp
      The corresponding implementations are
      .URL "http://clisp.sf.net" "CLISP" ","
      .URL "http://ccl.clozure.com" "Clozure CL" ","
      .URL "http://cmucl.org" "CMUCL" ","
      .URL "http://ecls.sf.net" "ECL" ","
      and \c
      .URL "http://sbcl.sf.net" "SBCL" "."
      EOS
      output = Asciidoctor.convert input, backend: :manpage
      assert_equal expected, output.lines[-8..-1].join
    end

    test 'should not leave blank lines between URLs on same line of input' do
      input = <<~EOS.chop
      #{SAMPLE_MANPAGE_HEADER}

      The corresponding implementations are http://clisp.sf.net[CLISP], http://ccl.clozure.com[Clozure CL], http://cmucl.org[CMUCL], http://ecls.sf.net[ECL], and http://sbcl.sf.net[SBCL].
      EOS
      expected = <<~'EOS'.chop
      .sp
      The corresponding implementations are \c
      .URL "http://clisp.sf.net" "CLISP" ","
      .URL "http://ccl.clozure.com" "Clozure CL" ","
      .URL "http://cmucl.org" "CMUCL" ","
      .URL "http://ecls.sf.net" "ECL" ","
      and
      .URL "http://sbcl.sf.net" "SBCL" "."
      EOS
      output = Asciidoctor.convert input, backend: :manpage
      assert_equal expected, output.lines[-8..-1].join
    end

    test 'should not insert space between link and non-whitespace characters surrounding it' do
      input = <<~EOS.chop
      #{SAMPLE_MANPAGE_HEADER}

      Please search |link:http://discuss.asciidoctor.org[the forums]| before asking.
      EOS
      expected = <<~'EOS'.chop
      .sp
      Please search |\c
      .URL "http://discuss.asciidoctor.org" "the forums" "|"
      before asking.
      EOS
      output = Asciidoctor.convert input, backend: :manpage
      assert_equal expected, output.lines[-4..-1].join
    end

    test 'should be able to use monospaced text inside a link' do
      input = <<~EOS.chop
      #{SAMPLE_MANPAGE_HEADER}

      Enter the link:cat[`cat`] command.
      EOS
      expected = <<~'EOS'.chop
      .sp
      Enter the \c
      .URL "cat" "\f(CRcat\fP" ""
      command.
      EOS
      output = Asciidoctor.convert input, backend: :manpage
      assert_equal expected, output.lines[-4..-1].join
    end
  end

  context 'MTO macro' do
    test 'should convert inline email macro into MTO macro' do
      input = <<~EOS.chop
      #{SAMPLE_MANPAGE_HEADER}
      First paragraph.

      mailto:doc@example.org[Contact the doc]
      EOS
      expected = <<~'EOS'.chop
      .sp
      First paragraph.
      .sp
      .MTO "doc\(atexample.org" "Contact the doc" ""
      EOS
      output = Asciidoctor.convert input, backend: :manpage
      assert_equal expected, output.lines[-4..-1].join
    end

    test 'should set text of MTO macro to blank for implicit email' do
      input = <<~EOS.chop
      #{SAMPLE_MANPAGE_HEADER}
      Bugs fixed daily by doc@example.org.
      EOS
      expected_coda = <<~'EOS'.chop
      Bugs fixed daily by \c
      .MTO "doc\(atexample.org" "" "."
      EOS
      output = Asciidoctor.convert input, backend: :manpage
      assert output.end_with? expected_coda
    end
  end

  context 'Table' do
    test 'should create header, body, and footer rows in correct order' do
      input = <<~EOS.chop
      #{SAMPLE_MANPAGE_HEADER}

      [%header%footer]
      |===
      |Header
      |Body 1
      |Body 2
      |Footer
      |===
      EOS
      expected_coda = <<~'EOS'.chop
      allbox tab(:);
      ltB.
      T{
      Header
      T}
      .T&
      lt.
      T{
      Body 1
      T}
      T{
      Body 2
      T}
      T{
      Footer
      T}
      .TE
      .sp
      EOS
      output = Asciidoctor.convert input, backend: :manpage
      assert output.end_with? expected_coda
    end

    test 'should manify normal table cell content' do
      input = <<~EOS.chop
      #{SAMPLE_MANPAGE_HEADER}

      |===
      |*Col A* |_Col B_

      |*bold* |`mono`
      |_italic_ | #mark#
      |===
      EOS
      output = Asciidoctor.convert input, backend: :manpage
      refute_match(/<\/?BOUNDARY>/, output)
    end

    test 'should manify table title' do
      input = <<~EOS.chop
      #{SAMPLE_MANPAGE_HEADER}

      .Table of options
      |===
      | Name | Description | Default

      | dim
      | dimension of the object
      | 3
      |===
      EOS
      expected_coda = <<~'EOS'.chop
      .it 1 an-trap
      .nr an-no-space-flag 1
      .nr an-break-flag 1
      .br
      .B Table 1. Table of options
      .TS
      allbox tab(:);
      ltB ltB ltB.
      T{
      Name
      T}:T{
      Description
      T}:T{
      Default
      T}
      .T&
      lt lt lt.
      T{
      dim
      T}:T{
      dimension of the object
      T}:T{
      3
      T}
      .TE
      .sp
      EOS
      output = Asciidoctor.convert input, backend: :manpage
      assert output.end_with? expected_coda
    end

    test 'should manify and preserve whitespace in literal table cell' do
      input = <<~EOS.chop
      #{SAMPLE_MANPAGE_HEADER}

      |===
      |a l|b
      c    _d_
      .
      |===
      EOS
      expected_coda = <<~'EOS'.chop
      .TS
      allbox tab(:);
      lt lt.
      T{
      a
      T}:T{
      .nf
      b
      c\&    _d_
      \&.
      .fi
      T}
      .TE
      .sp
      EOS
      output = Asciidoctor.convert input, backend: :manpage
      assert output.end_with? expected_coda
    end
  end

  context 'Images' do
    test 'should replace block image with alt text enclosed in square brackets' do
      input = <<~EOS.chop
      #{SAMPLE_MANPAGE_HEADER}

      Behold the wisdom of the Magic 8 Ball!

      image::signs-point-to-yes.jpg[]
      EOS

      output = Asciidoctor.convert input, backend: :manpage
      assert output.end_with? %(\n.sp\n[signs point to yes])
    end

    test 'should manify alt text of block image' do
      input = <<~EOS.chop
      #{SAMPLE_MANPAGE_HEADER}

      image::rainbow.jpg["That's a double rainbow, otherwise known as rainbow{pp}!"]
      EOS

      output = Asciidoctor.convert input, backend: :manpage
      assert output.end_with? %/\n.sp\n[That\\(cqs a double rainbow, otherwise known as rainbow++!]/
    end

    test 'should replace inline image with alt text enclosed in square brackets' do
      input = <<~EOS.chop
      #{SAMPLE_MANPAGE_HEADER}

      The Magic 8 Ball says image:signs-point-to-yes.jpg[].
      EOS
      output = Asciidoctor.convert input, backend: :manpage
      assert_includes output, 'The Magic 8 Ball says [signs point to yes].'
    end

    test 'should place link after alt text for inline image if link is defined' do
      input = <<~EOS.chop
      #{SAMPLE_MANPAGE_HEADER}

      The Magic 8 Ball says image:signs-point-to-yes.jpg[link=https://en.wikipedia.org/wiki/Magic_8-Ball].
      EOS
      output = Asciidoctor.convert input, backend: :manpage
      assert_includes output, 'The Magic 8 Ball says [signs point to yes] <https://en.wikipedia.org/wiki/Magic_8\-Ball>.'
    end

    test 'should reference image with title usign styled xref' do
      input = <<~EOS.chomp
      #{SAMPLE_MANPAGE_HEADER}

      To get your fortune, see <<magic-8-ball>>.

      .Magic 8-Ball
      [#magic-8-ball]
      image::signs-point-to-yes.jpg[]
      EOS
      output = Asciidoctor.convert input, backend: :manpage, attributes: { 'xrefstyle' => 'full' }
      lines = output.lines.map(&:chomp)
      assert_includes lines, 'To get your fortune, see Figure 1, \(lqMagic 8\-Ball\(rq.'
      assert_includes lines, '.B Figure 1. Magic 8\-Ball'
    end
  end

  context 'Quote Block' do
    test 'should indent quote block' do
      input = <<~EOS.chop
      #{SAMPLE_MANPAGE_HEADER}

      [,James Baldwin]
      ____
      Not everything that is faced can be changed.
      But nothing can be changed until it is faced.
      ____
      EOS
      expected_coda = <<~'EOS'.chop
      .RS 3
      .ll -.6i
      .sp
      Not everything that is faced can be changed.
      But nothing can be changed until it is faced.
      .br
      .RE
      .ll
      .RS 5
      .ll -.10i
      \(em James Baldwin
      .RE
      .ll
      EOS
      output = Asciidoctor.convert input, backend: :manpage
      assert output.end_with? expected_coda
    end
  end

  context 'Verse Block' do
    test 'should preserve hard line breaks in verse block' do
      input = SAMPLE_MANPAGE_HEADER.lines
      synopsis_idx = input.find_index {|it| it == %(== SYNOPSIS\n) } + 2
      input[synopsis_idx..synopsis_idx] = <<~'EOS'.lines
      [verse]
      _command_ [_OPTION_]... _FILE_...
      EOS
      input = <<~EOS.chop
      #{input.join}

      description
      EOS
      expected_coda = <<~'EOS'.chop
      .SH "SYNOPSIS"
      .sp
      .nf
      \fIcommand\fP [\fIOPTION\fP]... \fIFILE\fP...
      .fi
      .br
      .SH "DESCRIPTION"
      .sp
      description
      EOS
      output = Asciidoctor.convert input, backend: :manpage
      assert output.end_with? expected_coda
    end
  end

  context 'Callout List' do
    test 'should generate callout list using proper formatting commands' do
      input = <<~EOS.chop
      #{SAMPLE_MANPAGE_HEADER}

      ----
      $ gem install asciidoctor # <1>
      ----
      <1> Installs the asciidoctor gem from RubyGems.org
      EOS
      expected_coda = <<~'EOS'.chop
      .TS
      tab(:);
      r lw(\n(.lu*75u/100u).
      \fB(1)\fP\h'-2n':T{
      Installs the asciidoctor gem from RubyGems.org
      T}
      .TE
      EOS
      output = Asciidoctor.convert input, backend: :manpage
      assert output.end_with? expected_coda
    end
  end

  context 'Page breaks' do
    test 'should insert page break at location of page break macro' do
      input = <<~EOS.chop
      #{SAMPLE_MANPAGE_HEADER}

      == Section With Break

      before break

      <<<

      after break
      EOS
      expected_coda = <<~'EOS'.chop
      .SH "SECTION WITH BREAK"
      .sp
      before break
      .bp
      .sp
      after break
      EOS
      output = Asciidoctor.convert input, backend: :manpage
      assert output.end_with? expected_coda
    end
  end

  context 'UI macros' do
    test 'should enclose button in square brackets and format as bold' do
      input = <<~EOS.chop
      #{SAMPLE_MANPAGE_HEADER}

      == UI Macros

      btn:[Save]
      EOS
      expected_coda = <<~'EOS'.chop
      .SH "UI MACROS"
      .sp
      \fB[\0Save\0]\fP
      EOS
      output = Asciidoctor.convert input, backend: :manpage, attributes: { 'experimental' => '' }
      assert output.end_with? expected_coda
    end

    test 'should format single key in monospaced text' do
      input = <<~EOS.chop
      #{SAMPLE_MANPAGE_HEADER}

      == UI Macros

      kbd:[Enter]
      EOS
      expected_coda = <<~'EOS'.chop
      .SH "UI MACROS"
      .sp
      \f(CREnter\fP
      EOS
      output = Asciidoctor.convert input, backend: :manpage, attributes: { 'experimental' => '' }
      assert output.end_with? expected_coda
    end

    test 'should format each key in sequence as monospaced text separated by +' do
      input = <<~EOS.chop
      #{SAMPLE_MANPAGE_HEADER}

      == UI Macros

      kbd:[Ctrl,s]
      EOS
      expected_coda = <<~'EOS'.chop
      .SH "UI MACROS"
      .sp
      \f(CRCtrl\0+\0s\fP
      EOS
      output = Asciidoctor.convert input, backend: :manpage, attributes: { 'experimental' => '' }
      assert output.end_with? expected_coda
    end

    test 'should format single menu reference in italic' do
      input = <<~EOS.chop
      #{SAMPLE_MANPAGE_HEADER}

      == UI Macros

      menu:File[]
      EOS
      expected_coda = <<~'EOS'.chop
      .SH "UI MACROS"
      .sp
      \fIFile\fP
      EOS
      output = Asciidoctor.convert input, backend: :manpage, attributes: { 'experimental' => '' }
      assert output.end_with? expected_coda
    end

    test 'should format menu sequence in italic separated by carets' do
      input = <<~EOS.chop
      #{SAMPLE_MANPAGE_HEADER}

      == UI Macros

      menu:File[New Tab]
      EOS
      expected_coda = <<~'EOS'.chop
      .SH "UI MACROS"
      .sp
      \fIFile\0\(fc\0New Tab\fP
      EOS
      output = Asciidoctor.convert input, backend: :manpage, attributes: { 'experimental' => '' }
      assert output.end_with? expected_coda
    end

    test 'should format menu sequence with submenu in italic separated by carets' do
      input = <<~EOS.chop
      #{SAMPLE_MANPAGE_HEADER}

      == UI Macros

      menu:View[Zoom > Zoom In]
      EOS
      expected_coda = <<~'EOS'.chop
      .SH "UI MACROS"
      .sp
      \fIView\fP\0\(fc\0\fIZoom\fP\0\(fc\0\fIZoom In\fP
      EOS
      output = Asciidoctor.convert input, backend: :manpage, attributes: { 'experimental' => '' }
      assert output.end_with? expected_coda
    end
  end

  context 'xrefs' do
    test 'should populate automatic link text for internal xref' do
      input = <<~EOS.chop
      #{SAMPLE_MANPAGE_HEADER}

      You can access this information using the options listed under <<_generic_program_information>>.

      == Options

      === Generic Program Information

      --help:: Output a usage message and exit.

      -V, --version:: Output the version number of grep and exit.
      EOS
      output = Asciidoctor.convert input, backend: :manpage, attributes: { 'experimental' => '' }
      assert_includes output, 'You can access this information using the options listed under Generic Program Information.'
    end

    test 'should populate automatic link text for each occurrence of internal xref' do
      input = <<~EOS.chop
      #{SAMPLE_MANPAGE_HEADER}

      You can access this information using the options listed under <<_generic_program_information>>.

      The options listed in <<_generic_program_information>> should always be used by themselves.

      == Options

      === Generic Program Information

      --help:: Output a usage message and exit.

      -V, --version:: Output the version number of grep and exit.
      EOS
      output = Asciidoctor.convert input, backend: :manpage, attributes: { 'experimental' => '' }
      assert_includes output, 'You can access this information using the options listed under Generic Program Information.'
      assert_includes output, 'The options listed in Generic Program Information should always be used by themselves.'
    end

    test 'should uppercase the reftext for level-2 section titles if the reftext matches the section title' do
      input = <<~EOS.chop
      #{SAMPLE_MANPAGE_HEADER}

      If you read nothing else, read the <<_foo_bar>> section.

      === Options

      --foo-bar _foobar_::
      Puts the foo in your bar.
      See <<_foo_bar>> section for details.

      == Foo Bar

      Foo goes with bar, not baz.
      EOS

      output = Asciidoctor.convert input, backend: :manpage, attributes: { 'experimental' => '' }
      assert_includes output, 'If you read nothing else, read the FOO BAR section.'
      assert_includes output, 'See FOO BAR section for details.'
    end
  end

  context 'Footnotes' do
    test 'should generate list of footnotes using numbered list with numbers enclosed in brackets' do
      [true, false].each do |standalone|
        input = <<~EOS.chop
        #{SAMPLE_MANPAGE_HEADER}

        text.footnote:[first footnote]

        more text.footnote:[second footnote]
        EOS
        expected_coda = <<~'EOS'.chop
        .sp
        text.[1]
        .sp
        more text.[2]
        .SH "NOTES"
        .IP [1]
        first footnote
        .IP [2]
        second footnote
        EOS
        if standalone
          expected_coda = <<~EOS.chop
          #{expected_coda}
          .SH "AUTHOR"
          .sp
          Author Name
          EOS
        end
        output = Asciidoctor.convert input, backend: :manpage, standalone: standalone
        assert output.end_with? expected_coda
      end
    end

    test 'should number footnotes according to footnote index' do
      input = <<~EOS.chop
      #{SAMPLE_MANPAGE_HEADER}

      text.footnote:fn1[first footnote]footnote:[second footnote]

      more text.footnote:fn1[]
      EOS
      expected_coda = <<~'EOS'.chop
      .sp
      text.[1][2]
      .sp
      more text.[1]
      .SH "NOTES"
      .IP [1]
      first footnote
      .IP [2]
      second footnote
      EOS
      output = Asciidoctor.convert input, backend: :manpage
      assert output.end_with? expected_coda
    end

    test 'should format footnote with bare URL' do
      input = <<~EOS.chop
      #{SAMPLE_MANPAGE_HEADER}

      text.footnote:[https://example.org]
      EOS
      expected_coda = <<~'EOS'.chop
      .SH "NOTES"
      .IP [1]
      .URL "https://example.org" "" ""
      EOS
      output = Asciidoctor.convert input, backend: :manpage
      assert output.end_with? expected_coda
    end

    test 'should format footnote with text before bare URL' do
      input = <<~EOS.chop
      #{SAMPLE_MANPAGE_HEADER}

      text.footnote:[see https://example.org]
      EOS
      expected_coda = <<~'EOS'.chop
      .SH "NOTES"
      .IP [1]
      see \c
      .URL "https://example.org" "" ""
      EOS
      output = Asciidoctor.convert input, backend: :manpage
      assert output.end_with? expected_coda
    end

    test 'should format footnote with text after bare URL' do
      input = <<~EOS.chop
      #{SAMPLE_MANPAGE_HEADER}

      text.footnote:[https://example.org is the place]
      EOS
      expected_coda = <<~'EOS'.chop
      .SH "NOTES"
      .IP [1]
      .URL "https://example.org" "" ""
      is the place
      EOS
      output = Asciidoctor.convert input, backend: :manpage
      assert output.end_with? expected_coda
    end

    test 'should format footnote with URL macro' do
      input = <<~EOS.chop
      #{SAMPLE_MANPAGE_HEADER}

      text.footnote:[go to https://example.org[example site].]
      EOS
      expected_coda = <<~'EOS'.chop
      .SH "NOTES"
      .IP [1]
      go to \c
      .URL "https://example.org" "example site" "."
      EOS
      output = Asciidoctor.convert input, backend: :manpage
      assert output.end_with? expected_coda
    end

    test 'should produce a warning message and output fallback text at location of macro of unresolved footnote' do
      input = <<~EOS.chop
      #{SAMPLE_MANPAGE_HEADER}

      text.footnote:does-not-exist[]
      EOS
      expected_coda = <<~'EOS'.chop
      .sp
      text.[does\-not\-exist]
      EOS
      using_memory_logger do |logger|
        output = Asciidoctor.convert input, backend: :manpage
        assert output.end_with? expected_coda
        assert_message logger, :WARN, 'invalid footnote reference: does-not-exist'
      end
    end
  end

  context 'Environment' do
    test 'should use SOURCE_DATE_EPOCH as modified time of input file and local time' do
      old_source_date_epoch = ENV.delete 'SOURCE_DATE_EPOCH'
      begin
        ENV['SOURCE_DATE_EPOCH'] = '1234123412'
        output = Asciidoctor.convert SAMPLE_MANPAGE_HEADER, backend: :manpage, standalone: true
        assert_match(/Date: 2009-02-08/, output)
        assert_match(/^\.TH "COMMAND" "1" "2009-02-08" "Command 1.2.3" "Command Manual"$/, output)
      ensure
        if old_source_date_epoch
          ENV['SOURCE_DATE_EPOCH'] = old_source_date_epoch
        else
          ENV.delete 'SOURCE_DATE_EPOCH'
        end
      end
    end

    test 'should fail if SOURCE_DATE_EPOCH is malformed' do
      old_source_date_epoch = ENV['SOURCE_DATE_EPOCH']
      begin
        ENV['SOURCE_DATE_EPOCH'] = 'aaaaaaaa'
        assert_raises ArgumentError do
          Asciidoctor.convert SAMPLE_MANPAGE_HEADER, backend: :manpage, standalone: true
        end
      ensure
        if old_source_date_epoch
          ENV['SOURCE_DATE_EPOCH'] = old_source_date_epoch
        else
          ENV.delete 'SOURCE_DATE_EPOCH'
        end
      end
    end
  end
end<|MERGE_RESOLUTION|>--- conflicted
+++ resolved
@@ -354,16 +354,6 @@
       #{SAMPLE_MANPAGE_HEADER}
 
       ....
-<<<<<<< HEAD
-      \x20 ,---.          ,-----.
-      \x20 |Bob|          |Alice|
-      \x20 `-+-'          `--+--'
-      \x20   |    hello      |
-      \x20   |-------------->|
-      \x20 ,-+-.          ,--+--.
-      \x20 |Bob|          |Alice|
-      \x20 `---'          `-----'
-=======
         ,---.          ,-----.
         |Bob|          |Alice|
         `-+-'          `--+--'
@@ -372,26 +362,10 @@
         ,-+-.          ,--+--.
         |Bob|          |Alice|
         `---'          `-----'
->>>>>>> eb7bbda6
       ....
       EOS
 
       output = Asciidoctor.convert input, backend: :manpage
-<<<<<<< HEAD
-      expects = <<~'EOS'.lines.map {|it| (' ' * it.chr.to_i) + (it.slice 1, it.length) }.join
-      0.fam C
-      2,\-\-\-.\&          ,\-\-\-\-\-.
-      2|Bob|\&          |Alice|
-      2`\-+\-\*(Aq\&          `\-\-+\-\-\*(Aq
-      4|\&    hello\&      |
-      4|\-\-\-\-\-\-\-\-\-\-\-\-\-\->|
-      2,\-+\-.\&          ,\-\-+\-\-.
-      2|Bob|\&          |Alice|
-      2`\-\-\-\*(Aq\&          `\-\-\-\-\-\*(Aq
-      0.fam
-      EOS
-      assert_includes output, expects
-=======
       assert_includes output, <<~'EOS'
       .fam C
         ,\-\-\-.\&          ,\-\-\-\-\-.
@@ -404,7 +378,6 @@
         `\-\-\-\*(Aq\&          `\-\-\-\-\-\*(Aq
       .fam
       EOS
->>>>>>> eb7bbda6
     end
 
     test 'should preserve break between paragraphs in normal table cell' do
@@ -430,23 +403,12 @@
       allbox tab(:);
       lt lt lt.
       T{
-<<<<<<< HEAD
-      .sp
       single paragraph
       T}:T{
-      .sp
-=======
-      single paragraph
-      T}:T{
->>>>>>> eb7bbda6
       first paragraph
       .sp
       second paragraph
       T}:T{
-<<<<<<< HEAD
-      .sp
-=======
->>>>>>> eb7bbda6
       foo
       .sp
       more foo
