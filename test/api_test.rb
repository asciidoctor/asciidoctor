--- conflicted
+++ resolved
@@ -1180,11 +1180,7 @@
     end
 
     test 'lines in output should be separated by line feed (universal newline)' do
-<<<<<<< HEAD
-      sample_input_path = fixture_path('sample.adoc')
-=======
-      sample_input_path = fixture_path 'sample.adoc'
->>>>>>> eb7bbda6
+      sample_input_path = fixture_path 'sample.adoc'
 
       output = Asciidoctor.convert_file sample_input_path, standalone: true, to_file: false
       refute_empty output
@@ -1650,17 +1646,10 @@
     end
 
     test 'output should be relative to to_dir option' do
-<<<<<<< HEAD
-      sample_input_path = fixture_path('sample.adoc')
-      output_dir = File.join(File.dirname(sample_input_path), 'test_output')
-      Dir.mkdir output_dir unless File.exist? output_dir
-      sample_output_path = File.join(output_dir, 'sample.html')
-=======
       sample_input_path = fixture_path 'sample.adoc'
       output_dir = File.join File.dirname(sample_input_path), 'test_output'
       Dir.mkdir output_dir unless File.exist? output_dir
       sample_output_path = File.join output_dir, 'sample.html'
->>>>>>> eb7bbda6
       begin
         Asciidoctor.convert_file sample_input_path, to_dir: output_dir
         assert_path_exists sample_output_path
@@ -1694,21 +1683,12 @@
     end
 
     test 'to_file should be relative to to_dir when both given' do
-<<<<<<< HEAD
-      sample_input_path = fixture_path('sample.adoc')
-      base_dir = File.dirname(sample_input_path)
-      sample_rel_output_path = File.join('test_output', 'result.html')
-      output_dir = File.dirname(File.join(base_dir, sample_rel_output_path))
-      Dir.mkdir output_dir unless File.exist? output_dir
-      sample_output_path = File.join(base_dir, sample_rel_output_path)
-=======
       sample_input_path = fixture_path 'sample.adoc'
       base_dir = File.dirname sample_input_path
       sample_rel_output_path = File.join 'test_output', 'result.html'
       output_dir = File.dirname File.join(base_dir, sample_rel_output_path)
       Dir.mkdir output_dir unless File.exist? output_dir
       sample_output_path = File.join base_dir, sample_rel_output_path
->>>>>>> eb7bbda6
       begin
         Asciidoctor.convert_file sample_input_path, to_dir: base_dir, to_file: sample_rel_output_path
         assert_path_exists sample_output_path
@@ -2131,8 +2111,6 @@
       refute doc.blocks[0].sections?
       refute doc.blocks[1].sections?
     end
-<<<<<<< HEAD
-=======
   end
 
   context 'SafeMode' do
@@ -2143,6 +2121,5 @@
     test 'should return nil if safe mode name not recognized' do
       assert_nil Asciidoctor::SafeMode.value_for_name 'unknown'
     end
->>>>>>> eb7bbda6
   end
 end