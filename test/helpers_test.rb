--- conflicted
+++ resolved
@@ -89,12 +89,6 @@
     test 'should raise exception if cannot find class for name' do
       ex = assert_raises NameError do
         Asciidoctor::Helpers.class_for_name 'InvalidModule::InvalidClass'
-<<<<<<< HEAD
-        flunk 'Expecting RuntimeError to be raised'
-      rescue NameError => e
-        assert_match %r/^Could not resolve class for name: InvalidModule::InvalidClass$/, e.message
-=======
->>>>>>> eb7bbda6
       end
       assert_match %r/^Could not resolve class for name: InvalidModule::InvalidClass$/, ex.message
     end
@@ -102,12 +96,6 @@
     test 'should raise exception if constant name is invalid' do
       ex = assert_raises NameError do
         Asciidoctor::Helpers.class_for_name 'foobar'
-<<<<<<< HEAD
-        flunk 'Expecting RuntimeError to be raised'
-      rescue NameError => e
-        assert_match %r/^Could not resolve class for name: foobar$/, e.message
-=======
->>>>>>> eb7bbda6
       end
       assert_match %r/^Could not resolve class for name: foobar$/, ex.message
     end
@@ -115,12 +103,6 @@
     test 'should raise exception if class not found in scope' do
       ex = assert_raises NameError do
         Asciidoctor::Helpers.class_for_name 'Asciidoctor::Extensions::String'
-<<<<<<< HEAD
-        flunk 'Expecting RuntimeError to be raised'
-      rescue NameError => e
-        assert_match %r/^Could not resolve class for name: Asciidoctor::Extensions::String$/, e.message
-=======
->>>>>>> eb7bbda6
       end
       assert_match %r/^Could not resolve class for name: Asciidoctor::Extensions::String/, ex.message
     end
@@ -128,12 +110,6 @@
     test 'should raise exception if name resolves to module' do
       ex = assert_raises NameError do
         Asciidoctor::Helpers.class_for_name 'Asciidoctor::Extensions'
-<<<<<<< HEAD
-        flunk 'Expecting RuntimeError to be raised'
-      rescue NameError => e
-        assert_match %r/^Could not resolve class for name: Asciidoctor::Extensions$/, e.message
-=======
->>>>>>> eb7bbda6
       end
       assert_match %r/^Could not resolve class for name: Asciidoctor::Extensions/, ex.message
     end
@@ -153,11 +129,6 @@
     test 'should not resolve class if not in scope' do
       ex = assert_raises NameError do
         Asciidoctor::Helpers.resolve_class 'Asciidoctor::Extensions::String'
-<<<<<<< HEAD
-        flunk 'Expecting RuntimeError to be raised'
-      rescue NameError => e
-        assert_match %r/^Could not resolve class for name: Asciidoctor::Extensions::String$/, e.message
-=======
       end
       assert_match %r/^Could not resolve class for name: Asciidoctor::Extensions::String$/, ex.message
     end
@@ -178,7 +149,6 @@
       else
         assert_match %r/helpers\.rb.*in.*require_library/, (ex.backtrace.join ?\n)
         assert_match %r/helpers\.rb.*in.*require_library/, (ex.cause.backtrace.join ?\n)
->>>>>>> eb7bbda6
       end
     end
   end
