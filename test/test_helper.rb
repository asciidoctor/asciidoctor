# frozen_string_literal: true

ASCIIDOCTOR_TEST_DIR = File.absolute_path __dir__
ASCIIDOCTOR_LIB_DIR = ENV['ASCIIDOCTOR_LIB_DIR'] || (File.join ASCIIDOCTOR_TEST_DIR, '../lib')

require 'simplecov' if ENV['COVERAGE'] == 'true'

require File.join ASCIIDOCTOR_LIB_DIR, 'asciidoctor'
Dir.chdir Asciidoctor::ROOT_DIR

require 'nokogiri'
# NOTE rouge has all sorts of warnings we don't want to see, so silence them
proc do
  old_verbose, $VERBOSE = $VERBOSE, nil
  require 'rouge'
  $VERBOSE = old_verbose
end.call
require 'socket'
require 'tempfile'
require 'tmpdir'

autoload :FileUtils, 'fileutils'
autoload :Pathname,  'pathname'

RE_XMLNS_ATTRIBUTE = / xmlns="[^"]+"/
RE_DOCTYPE = /\s*<!DOCTYPE (.*)/

require 'minitest/autorun'

# Minitest 4 doesn't have Minitest::Test
Minitest::Test = MiniTest::Unit::TestCase unless defined? Minitest::Test

class Minitest::Test
  def jruby?
    RUBY_ENGINE == 'jruby'
  end

  def self.windows?
    /mswin|msys|mingw/.match? RbConfig::CONFIG['host_os']
  end

  def windows?
    Minitest::Test.windows?
  end

  def disk_root
    %(#{windows? ? (Asciidoctor::ROOT_DIR.partition '/')[0] : ''}/)
  end

  def empty_document options = {}
    options[:parse] ? (Asciidoctor::Document.new [], options).parse : (Asciidoctor::Document.new [], options)
  end

  def empty_safe_document options = {}
    Asciidoctor::Document.new [], (options.merge safe: :safe)
  end

  def sample_doc_path name
    unless (name = name.to_s).include? '.'
      %w(adoc asciidoc txt).each do |ext|
        if File.exist? fixture_path %(#{name}.#{ext})
          name = %(#{name}.#{ext})
          break
        end
      end
    end
    fixture_path name
  end

  def bindir
    File.join Asciidoctor::ROOT_DIR, 'bin'
  end

  def testdir
    ASCIIDOCTOR_TEST_DIR
  end

  def fixturedir
    File.join testdir, 'fixtures'
  end

  def fixture_path name
    File.join fixturedir, name
  end

  def example_document name, opts = {}
    document_from_string (File.read (sample_doc_path name), mode: Asciidoctor::FILE_READ_MODE), opts
  end

  def xmlnodes_at_css css, content, count = nil
    xmlnodes_at_path :css, css, content, count
  end

  def xmlnodes_at_xpath xpath, content, count = nil
    xmlnodes_at_path :xpath, xpath, content, count
  end

  def xmlnodes_at_path type, path, content, count = nil
    doc = xmldoc_from_string content
    case type
    when :xpath
      namespaces = (doc.respond_to? :root) ? doc.root.namespaces : {}
      results = doc.xpath (path.sub '/', './'), namespaces
    when :css
      results = doc.css path
    end
    count == 1 ? results.first : results
  end

  # Generate an xpath attribute matcher that matches a name in the class attribute
  def contains_class name
    %(contains(concat(' ', normalize-space(@class), ' '), ' #{name} '))
  end

  def assert_css css, content, count = nil
    assert_path :css, css, content, count
  end

  def assert_xpath xpath, content, count = nil
    assert_path :xpath, xpath, content, count
  end

  def assert_path type, path, content, count = nil
    case type
    when :xpath
      type_name = 'XPath'
    when :css
      type_name = 'CSS'
    end

    results = xmlnodes_at_path type, path, content

    if count == true || count == false
      if count == results
        assert true
      else
        flunk %(#{type_name} #{path} yielded #{results} rather than #{count} for:\n#{content})
      end
    elsif count && results.size != count
      flunk %(#{type_name} #{path} yielded #{results.size} elements rather than #{count} for:\n#{content})
    elsif count.nil? && results.empty?
      flunk %(#{type_name} #{path} not found in:\n#{content})
    else
      assert true
    end
  end

  def assert_include expected, actual
    assert_includes actual, expected
  end

  def refute_include not_expected, actual
    refute_includes actual, not_expected
  end

  def assert_message logger, severity, expected_message, kind = String, idx = nil
    unless idx
      assert_equal 1, logger.messages.size
      idx = 0
    end
    message = logger.messages[idx]
    assert_equal severity, message[:severity]
    assert_kind_of kind, message[:message]
    if kind == String
      actual_message = message[:message]
    else
      refute_nil message[:message][:source_location]
      actual_message = message[:message].inspect
    end
    if expected_message.start_with? '~'
      assert_includes actual_message, expected_message[1..-1]
    else
      assert_equal expected_message, actual_message
    end
  end

  def assert_messages logger, expected_messages
    assert_equal expected_messages.size, logger.messages.size
    expected_messages.each_with_index do |expected_message_details, idx|
      severity, expected_message, kind = expected_message_details
      assert_message logger, severity, expected_message, (kind || String), idx
    end
  end

  def xmldoc_from_string content
    if (content.start_with? '<?xml ') || (RE_XMLNS_ATTRIBUTE.match? content)
      Nokogiri::XML::Document.parse content
    elsif RE_DOCTYPE !~ content
      Nokogiri::HTML::DocumentFragment.parse content
    elsif $1.start_with? 'html'
      Nokogiri::HTML::Document.parse content
    else # rubocop:disable Lint/DuplicateBranch
      Nokogiri::XML::Document.parse content
    end
  end

  def document_from_string src, opts = {}
    assign_default_test_options opts
    opts[:parse] ? (Asciidoctor::Document.new src.lines, opts).parse : (Asciidoctor::Document.new src.lines, opts)
  end

  def block_from_string src, opts = {}
    (document_from_string src, (opts.merge standalone: false)).blocks.first
  end

  def convert_string src, opts = {}
    keep_namespaces = opts.delete :keep_namespaces
    if keep_namespaces
      (document_from_string src, opts).convert
    else
      # this is required because nokogiri is easily confused by namespaces
      result = (document_from_string src, opts).convert
      result ? (result.sub RE_XMLNS_ATTRIBUTE, '') : result
    end
  end

  def convert_string_to_embedded src, opts = {}
    (document_from_string src, (opts.merge standalone: false)).convert
  end

  def convert_inline_string src, opts = {}
    (document_from_string src, (opts.merge doctype: :inline)).convert
  end

  def parse_header_metadata source, doc = nil
    reader = Asciidoctor::Reader.new source.split Asciidoctor::LF
    Asciidoctor::Parser.parse_header_metadata reader, doc
  end

  def assign_default_test_options opts
    opts[:standalone] = true unless opts.key? :standalone
    opts[:parse] = true unless opts.key? :parse
    if opts[:standalone]
      # don't embed stylesheet unless test requests the default behavior
      if opts.key? :linkcss_default
        opts.delete :linkcss_default
      else
        opts[:attributes] ||= {}
        opts[:attributes]['linkcss'] = ''
      end
    end
    if (template_dir = ENV['TEMPLATE_DIR'])
      opts[:template_dir] = template_dir unless opts.key? :template_dir
    end
    nil
  end

  # Decode the numeric character reference, such as 8212, to a Unicode glyph
  # so it may be used in an XPath expression.
  #
  # Examples
  #
  #   decode_char 60
  #   # => "<"
  #
  # Returns the decoded String that corresponds to the numeric character reference
  def decode_char number
    [number].pack 'U1'
  end

  def haml_template_class
    (defined? Haml::Template) ? Haml::Template : Tilt::HamlTemplate
  end

  def invoke_cli_with_filenames argv = [], filenames = [], &block
    filepaths = []

    filenames.each do |filename|
      if filenames.nil? || (Pathname.new filename).absolute?
        filepaths << filename
      else
        filepaths << (fixture_path filename)
      end
    end

    invoker = Asciidoctor::Cli::Invoker.new argv + filepaths
    invoker.invoke!(&block)
    invoker
  end

  def invoke_cli_to_buffer argv = [], filename = 'sample.adoc', &block
    invoke_cli argv, filename, [StringIO.new, StringIO.new], &block
  end

  def invoke_cli argv = [], filename = 'sample.adoc', buffers = nil, &block
    if filename.nil? || filename == '-' || (Pathname.new filename).absolute?
      filepath = filename
    else
      filepath = fixture_path filename
    end
    invoker = Asciidoctor::Cli::Invoker.new argv + [filepath]
    invoker.redirect_streams(*buffers) if buffers
    invoker.invoke!(&block)
    invoker
  end

  def redirect_streams
    old_stdout, $stdout = $stdout, StringIO.new
    old_stderr, $stderr = $stderr, StringIO.new
    old_logger = Asciidoctor::LoggerManager.logger
    old_logger_level = old_logger.level
    new_logger = (Asciidoctor::LoggerManager.logger = Asciidoctor::Logger.new $stderr)
    new_logger.level = old_logger_level
    yield $stdout, $stderr
  ensure
    $stdout, $stderr = old_stdout, old_stderr
    Asciidoctor::LoggerManager.logger = old_logger
  end

  def resolve_localhost
    Socket.ip_address_list.find(&:ipv4?).ip_address
  end

  def using_memory_logger level = nil
    old_logger = Asciidoctor::LoggerManager.logger
    memory_logger = Asciidoctor::MemoryLogger.new
    memory_logger.level = level if level
    begin
      Asciidoctor::LoggerManager.logger = memory_logger
      yield memory_logger
    ensure
      Asciidoctor::LoggerManager.logger = old_logger
    end
  end

  def in_verbose_mode
    begin
      old_logger_level, Asciidoctor::LoggerManager.logger.level = Asciidoctor::LoggerManager.logger.level, Logger::Severity::DEBUG
      yield
    ensure
      Asciidoctor::LoggerManager.logger.level = old_logger_level
    end
  end

  def asciidoctor_cmd ruby_args = nil
    [Gem.ruby, *ruby_args, (File.join bindir, 'asciidoctor')]
  end

  def run_command cmd, *args, &block
    if Array === cmd
      args.unshift(*cmd)
      cmd = args.shift
    end
    kw_args = Hash === args[-1] ? args.pop : {}
    env = kw_args[:env]
    (env ||= {})['RUBYOPT'] = nil unless kw_args[:use_bundler]
    opts = { err: [:child, :out] }
    if env
<<<<<<< HEAD
      # NOTE while JRuby 9.2.10.0 implements support for unsetenv_others, it doesn't work in child
      #if jruby? && (Gem::Version.new JRUBY_VERSION) < (Gem::Version.new '9.2.10.0')
      if jruby?
        begin
          env = (old_env = ENV.to_h).merge env
          env.each {|key, val| env.delete key if val.nil? } if env.value? nil
          ENV.replace env
          popen [cmd, *args, opts], &block
        ensure
          ENV.replace old_env
        end
      elsif env.value? nil
=======
      if env.value? nil
>>>>>>> eb7bbda6
        env = env.each_with_object ENV.to_h do |(key, val), accum|
          val.nil? ? (accum.delete key) : (accum[key] = val)
        end
        popen [env, cmd, *args, (opts.merge unsetenv_others: true)], &block
      else
        popen [env, cmd, *args, opts], &block
      end
    else
      popen [cmd, *args, opts], &block
    end
  end

  def popen args, &block
    if jruby? && windows?
      result = nil
      # While JRuby 9.2.10.0 implements support for unsetenv_others, it doesn't work in child process
      if Hash === args[-1] && args[-1][:unsetenv_others] && Hash === (env = args[0])
        old_env = ENV.to_h
        ENV.replace env
      end
      # When block is passed to IO.popen, JRuby for Windows does not return value of block as return value
      IO.popen args do |io|
        result = yield io
      ensure
        ENV.replace old_env if old_env
      end
      result
    else
      IO.popen args, &block
    end
  end

  def using_test_webserver host = resolve_localhost, port = 9876
    base_dir = testdir
    server = TCPServer.new host, port
    server_thread = Thread.start do
      Thread.current[:requests] = requests = []
      while (session = server.accept)
        requests << (request = session.gets)
        if /^GET (\S+) HTTP\/1\.1$/ =~ request.chomp
          resource = (resource = $1) == '' ? '.' : resource
        else
          session.print %(HTTP/1.1 405 Method Not Allowed\r\nContent-Type: text/plain\r\n\r\n)
          session.print %(405 - Method not allowed\n)
          session.close
          next
        end
        if resource == '/name/asciidoctor'
          session.print %(HTTP/1.1 200 OK\r\nContent-Type: application/json\r\n\r\n)
          session.print %({"name": "asciidoctor"}\n)
        elsif File.file? resource_file = (File.join base_dir, resource)
          if (ext = File.extname(resource_file)[1..-1])
            mimetype = ext == 'adoc' ? 'text/plain' : %(image/#{ext})
          else
            mimetype = 'text/plain'
          end
          session.print %(HTTP/1.1 200 OK\r\nContent-Type: #{mimetype}\r\n\r\n)
          File.open resource_file, Asciidoctor::FILE_READ_MODE do |fd|
            session.write fd.read 256 until fd.eof?
          end
        else
          session.print %(HTTP/1.1 404 File Not Found\r\nContent-Type: text/plain\r\n\r\n)
          session.print %(404 - Resource not found.\n)
        end
        session.close
      end
    end
    begin
      yield %(http://#{host}:#{port}), server_thread
    ensure
      server_thread.exit
      server_thread.value
      server.close
    end
  end
end

###
#
# Context goodness provided by @citrusbyte's contest.
# See https://github.com/citrusbyte/contest
#
###

# Contest adds +teardown+, +test+ and +context+ as class methods, and the
# instance methods +setup+ and +teardown+ now iterate on the corresponding
# blocks. Note that all setup and teardown blocks must be defined with the
# block syntax. Adding setup or teardown instance methods defeats the purpose
# of this library.
class Minitest::Test
  class << self
    def setup &block
      define_method :setup do
        super(&block)
        instance_eval(&block)
      end
    end

    def teardown &block
      define_method :teardown do
        instance_eval(&block)
        super(&block)
      end
    end

    def context name, opts = {}, &block
      if opts.key? :if
        return unless opts[:if]
      elsif opts.key? :unless
        return if opts[:unless]
      end
      subclass = Class.new self
      remove_tests subclass
      subclass.class_eval(&block) if block_given?
      const_set (context_name name), subclass
    end

    def test name, opts = {}, &block
      if opts.key? :if
        return unless opts[:if]
      elsif opts.key? :unless
        return if opts[:unless]
      end
      define_method (test_name name), &block
    end

    def remove_tests subclass
      subclass.public_instance_methods.each do |m|
        subclass.send :undef_method, m if m.to_s.start_with? 'test_'
      end
    end

    alias should test
    alias describe context

    private

    def context_name name
      %(Test#{(sanitize_name name).gsub(/(^| )(\w)/) { $2.upcase }}).to_sym
    end

    def test_name name
      %(test_#{(sanitize_name name).gsub %r/\s+/, '_'}).to_sym
    end

    def sanitize_name name
      (name.gsub %r/\W+/, ' ').strip
    end
  end
end

def context name, &block
  Minitest::Test.context name, &block
end<|MERGE_RESOLUTION|>--- conflicted
+++ resolved
@@ -346,22 +346,7 @@
     (env ||= {})['RUBYOPT'] = nil unless kw_args[:use_bundler]
     opts = { err: [:child, :out] }
     if env
-<<<<<<< HEAD
-      # NOTE while JRuby 9.2.10.0 implements support for unsetenv_others, it doesn't work in child
-      #if jruby? && (Gem::Version.new JRUBY_VERSION) < (Gem::Version.new '9.2.10.0')
-      if jruby?
-        begin
-          env = (old_env = ENV.to_h).merge env
-          env.each {|key, val| env.delete key if val.nil? } if env.value? nil
-          ENV.replace env
-          popen [cmd, *args, opts], &block
-        ensure
-          ENV.replace old_env
-        end
-      elsif env.value? nil
-=======
       if env.value? nil
->>>>>>> eb7bbda6
         env = env.each_with_object ENV.to_h do |(key, val), accum|
           val.nil? ? (accum.delete key) : (accum[key] = val)
         end
