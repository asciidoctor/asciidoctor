--- conflicted
+++ resolved
@@ -50,12 +50,8 @@
   end
 
   def assert_xpath(xpath, html, count = nil)
-<<<<<<< HEAD
-    results = Nokogiri::HTML::DocumentFragment.parse(html).xpath("#{xpath.sub('/', './')}")
-=======
     doc = (html =~ /\s*<!DOCTYPE/) ? Nokogiri::HTML::Document.parse(html) : Nokogiri::HTML::DocumentFragment.parse(html)
     results = doc.xpath("#{xpath.sub('/', './')}")
->>>>>>> b4e0f2a9
 
     if (count && results.length != count)
       flunk "XPath #{xpath} yielded #{results.length} elements rather than #{count} for:\n#{html}"
