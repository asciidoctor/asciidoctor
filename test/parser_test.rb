# frozen_string_literal: true

require_relative 'test_helper'

context 'Parser' do
  test 'is_section_title?' do
    assert Asciidoctor::Parser.is_section_title?('AsciiDoc Home Page', '==================')
    assert Asciidoctor::Parser.is_section_title?('=== AsciiDoc Home Page')
  end

  test 'sanitize attribute name' do
    assert_equal 'foobar', Asciidoctor::Parser.sanitize_attribute_name('Foo Bar')
    assert_equal 'foo', Asciidoctor::Parser.sanitize_attribute_name('foo')
    assert_equal 'foo3-bar', Asciidoctor::Parser.sanitize_attribute_name('Foo 3^ # - Bar[')
  end

  test 'store attribute with value' do
    attr_name, attr_value = Asciidoctor::Parser.store_attribute 'foo', 'bar'
    assert_equal 'foo', attr_name
    assert_equal 'bar', attr_value
  end

  test 'store attribute with negated value' do
    { 'foo!' => nil, '!foo' => nil, 'foo' => nil }.each do |name, value|
      attr_name, attr_value = Asciidoctor::Parser.store_attribute name, value
      assert_equal name.sub('!', ''), attr_name
      assert_nil attr_value
    end
  end

  test 'store accessible attribute on document with value' do
    doc = empty_document
    doc.set_attribute 'foo', 'baz'
    attrs = {}
    attr_name, attr_value = Asciidoctor::Parser.store_attribute 'foo', 'bar', doc, attrs
    assert_equal 'foo', attr_name
    assert_equal 'bar', attr_value
    assert_equal 'bar', (doc.attr 'foo')
    assert attrs.key?(:attribute_entries)
    assert_equal 1, attrs[:attribute_entries].size
    assert_equal 'foo', attrs[:attribute_entries][0].name
    assert_equal 'bar', attrs[:attribute_entries][0].value
  end

  test 'store accessible attribute on document with value that contains attribute reference' do
    doc = empty_document
    doc.set_attribute 'foo', 'baz'
    doc.set_attribute 'release', 'ultramega'
    attrs = {}
    attr_name, attr_value = Asciidoctor::Parser.store_attribute 'foo', '{release}', doc, attrs
    assert_equal 'foo', attr_name
    assert_equal 'ultramega', attr_value
    assert_equal 'ultramega', (doc.attr 'foo')
    assert attrs.key?(:attribute_entries)
    assert_equal 1, attrs[:attribute_entries].size
    assert_equal 'foo', attrs[:attribute_entries][0].name
    assert_equal 'ultramega', attrs[:attribute_entries][0].value
  end

  test 'store inaccessible attribute on document with value' do
    doc = empty_document attributes: { 'foo' => 'baz' }
    attrs = {}
    attr_name, attr_value = Asciidoctor::Parser.store_attribute 'foo', 'bar', doc, attrs
    assert_equal 'foo', attr_name
    assert_equal 'bar', attr_value
    assert_equal 'baz', (doc.attr 'foo')
    refute attrs.key?(:attribute_entries)
  end

  test 'store accessible attribute on document with negated value' do
    { 'foo!' => nil, '!foo' => nil, 'foo' => nil }.each do |name, value|
      doc = empty_document
      doc.set_attribute 'foo', 'baz'
      attrs = {}
      attr_name, attr_value = Asciidoctor::Parser.store_attribute name, value, doc, attrs
      assert_equal name.sub('!', ''), attr_name
      assert_nil attr_value
      assert attrs.key?(:attribute_entries)
      assert_equal 1, attrs[:attribute_entries].size
      assert_equal 'foo', attrs[:attribute_entries][0].name
      assert_nil attrs[:attribute_entries][0].value
    end
  end

  test 'store inaccessible attribute on document with negated value' do
    { 'foo!' => nil, '!foo' => nil, 'foo' => nil }.each do |name, value|
      doc = empty_document attributes: { 'foo' => 'baz' }
      attrs = {}
      attr_name, attr_value = Asciidoctor::Parser.store_attribute name, value, doc, attrs
      assert_equal name.sub('!', ''), attr_name
      assert_nil attr_value
      refute attrs.key?(:attribute_entries)
    end
  end

  test 'parse style attribute with id and role' do
    attributes = { 1 => 'style#id.role' }
    style = Asciidoctor::Parser.parse_style_attribute attributes
    assert_equal 'style', style
    assert_equal 'style', attributes['style']
    assert_equal 'id', attributes['id']
    assert_equal 'role', attributes['role']
    assert_equal 'style#id.role', attributes[1]
  end

  test 'parse style attribute with style, role, id and option' do
    attributes = { 1 => 'style.role#id%fragment' }
    style = Asciidoctor::Parser.parse_style_attribute attributes
    assert_equal 'style', style
    assert_equal 'style', attributes['style']
    assert_equal 'id', attributes['id']
    assert_equal 'role', attributes['role']
    assert_equal '', attributes['fragment-option']
    assert_equal 'style.role#id%fragment', attributes[1]
    refute attributes.key? 'options'
  end

  test 'parse style attribute with style, id and multiple roles' do
    attributes = { 1 => 'style#id.role1.role2' }
    style = Asciidoctor::Parser.parse_style_attribute attributes
    assert_equal 'style', style
    assert_equal 'style', attributes['style']
    assert_equal 'id', attributes['id']
    assert_equal 'role1 role2', attributes['role']
    assert_equal 'style#id.role1.role2', attributes[1]
  end

  test 'parse style attribute with style, multiple roles and id' do
    attributes = { 1 => 'style.role1.role2#id' }
    style = Asciidoctor::Parser.parse_style_attribute attributes
    assert_equal 'style', style
    assert_equal 'style', attributes['style']
    assert_equal 'id', attributes['id']
    assert_equal 'role1 role2', attributes['role']
    assert_equal 'style.role1.role2#id', attributes[1]
  end

  test 'parse style attribute with positional and original style' do
    attributes = { 1 => 'new_style', 'style' => 'original_style' }
    style = Asciidoctor::Parser.parse_style_attribute attributes
    assert_equal 'new_style', style
    assert_equal 'new_style', attributes['style']
    assert_equal 'new_style', attributes[1]
  end

  test 'parse style attribute with id and role only' do
    attributes = { 1 => '#id.role' }
    style = Asciidoctor::Parser.parse_style_attribute attributes
    assert_nil style
    assert_equal 'id', attributes['id']
    assert_equal 'role', attributes['role']
    assert_equal '#id.role', attributes[1]
  end

  test 'parse empty style attribute' do
    attributes = { 1 => nil }
    style = Asciidoctor::Parser.parse_style_attribute attributes
    assert_nil style
    assert_nil attributes['id']
    assert_nil attributes['role']
    assert_nil attributes[1]
  end

  test 'parse style attribute with option should preserve existing options' do
    attributes = { 1 => '%header', 'footer-option' => '' }
    style = Asciidoctor::Parser.parse_style_attribute attributes
    assert_nil style
    assert_equal '', attributes['header-option']
    assert_equal '', attributes['footer-option']
  end

  test 'parse author first' do
    metadata = parse_header_metadata 'Stuart'
    assert_equal 5, metadata.size
    assert_equal 1, metadata['authorcount']
    assert_equal metadata['author'], metadata['authors']
    assert_equal 'Stuart', metadata['firstname']
    assert_equal 'S', metadata['authorinitials']
  end

  test 'parse author first last' do
    metadata = parse_header_metadata 'Yukihiro Matsumoto'
    assert_equal 6, metadata.size
    assert_equal 1, metadata['authorcount']
    assert_equal 'Yukihiro Matsumoto', metadata['author']
    assert_equal metadata['author'], metadata['authors']
    assert_equal 'Yukihiro', metadata['firstname']
    assert_equal 'Matsumoto', metadata['lastname']
    assert_equal 'YM', metadata['authorinitials']
  end

  test 'parse author first middle last' do
    metadata = parse_header_metadata 'David Heinemeier Hansson'
    assert_equal 7, metadata.size
    assert_equal 1, metadata['authorcount']
    assert_equal 'David Heinemeier Hansson', metadata['author']
    assert_equal metadata['author'], metadata['authors']
    assert_equal 'David', metadata['firstname']
    assert_equal 'Heinemeier', metadata['middlename']
    assert_equal 'Hansson', metadata['lastname']
    assert_equal 'DHH', metadata['authorinitials']
  end

  test 'parse author first middle last email' do
    metadata = parse_header_metadata 'David Heinemeier Hansson <rails@ruby-lang.org>'
    assert_equal 8, metadata.size
    assert_equal 1, metadata['authorcount']
    assert_equal 'David Heinemeier Hansson', metadata['author']
    assert_equal metadata['author'], metadata['authors']
    assert_equal 'David', metadata['firstname']
    assert_equal 'Heinemeier', metadata['middlename']
    assert_equal 'Hansson', metadata['lastname']
    assert_equal 'rails@ruby-lang.org', metadata['email']
    assert_equal 'DHH', metadata['authorinitials']
  end

  test 'parse author first email' do
    metadata = parse_header_metadata 'Stuart <founder@asciidoc.org>'
    assert_equal 6, metadata.size
    assert_equal 1, metadata['authorcount']
    assert_equal 'Stuart', metadata['author']
    assert_equal metadata['author'], metadata['authors']
    assert_equal 'Stuart', metadata['firstname']
    assert_equal 'founder@asciidoc.org', metadata['email']
    assert_equal 'S', metadata['authorinitials']
  end

  test 'parse author first last email' do
    metadata = parse_header_metadata 'Stuart Rackham <founder@asciidoc.org>'
    assert_equal 7, metadata.size
    assert_equal 1, metadata['authorcount']
    assert_equal 'Stuart Rackham', metadata['author']
    assert_equal metadata['author'], metadata['authors']
    assert_equal 'Stuart', metadata['firstname']
    assert_equal 'Rackham', metadata['lastname']
    assert_equal 'founder@asciidoc.org', metadata['email']
    assert_equal 'SR', metadata['authorinitials']
  end

  test 'parse author with hyphen' do
    metadata = parse_header_metadata 'Tim Berners-Lee <founder@www.org>'
    assert_equal 7, metadata.size
    assert_equal 1, metadata['authorcount']
    assert_equal 'Tim Berners-Lee', metadata['author']
    assert_equal metadata['author'], metadata['authors']
    assert_equal 'Tim', metadata['firstname']
    assert_equal 'Berners-Lee', metadata['lastname']
    assert_equal 'founder@www.org', metadata['email']
    assert_equal 'TB', metadata['authorinitials']
  end

  test 'parse author with single quote' do
    metadata = parse_header_metadata 'Stephen O\'Grady <founder@redmonk.com>'
    assert_equal 7, metadata.size
    assert_equal 1, metadata['authorcount']
    assert_equal 'Stephen O\'Grady', metadata['author']
    assert_equal metadata['author'], metadata['authors']
    assert_equal 'Stephen', metadata['firstname']
    assert_equal 'O\'Grady', metadata['lastname']
    assert_equal 'founder@redmonk.com', metadata['email']
    assert_equal 'SO', metadata['authorinitials']
  end

  test 'parse author with dotted initial' do
    metadata = parse_header_metadata 'Heiko W. Rupp <hwr@example.de>'
    assert_equal 8, metadata.size
    assert_equal 1, metadata['authorcount']
    assert_equal 'Heiko W. Rupp', metadata['author']
    assert_equal metadata['author'], metadata['authors']
    assert_equal 'Heiko', metadata['firstname']
    assert_equal 'W.', metadata['middlename']
    assert_equal 'Rupp', metadata['lastname']
    assert_equal 'hwr@example.de', metadata['email']
    assert_equal 'HWR', metadata['authorinitials']
  end

  test 'parse author with underscore' do
    metadata = parse_header_metadata 'Tim_E Fella'
    assert_equal 6, metadata.size
    assert_equal 1, metadata['authorcount']
    assert_equal 'Tim E Fella', metadata['author']
    assert_equal metadata['author'], metadata['authors']
    assert_equal 'Tim E', metadata['firstname']
    assert_equal 'Fella', metadata['lastname']
    assert_equal 'TF', metadata['authorinitials']
  end

  test 'parse author name with letters outside basic latin' do
    metadata = parse_header_metadata 'Stéphane Brontë'
    assert_equal 6, metadata.size
    assert_equal 1, metadata['authorcount']
    assert_equal 'Stéphane Brontë', metadata['author']
    assert_equal metadata['author'], metadata['authors']
    assert_equal 'Stéphane', metadata['firstname']
    assert_equal 'Brontë', metadata['lastname']
    assert_equal 'SB', metadata['authorinitials']
  end

  test 'parse ideographic author names' do
    metadata = parse_header_metadata '李 四 <si.li@example.com>'
    assert_equal 7, metadata.size
    assert_equal 1, metadata['authorcount']
    assert_equal '李 四', metadata['author']
    assert_equal metadata['author'], metadata['authors']
    assert_equal '李', metadata['firstname']
    assert_equal '四', metadata['lastname']
    assert_equal 'si.li@example.com', metadata['email']
    assert_equal '李四', metadata['authorinitials']
  end

  test 'parse author condenses whitespace' do
    metadata = parse_header_metadata 'Stuart       Rackham     <founder@asciidoc.org>'
    assert_equal 7, metadata.size
    assert_equal 1, metadata['authorcount']
    assert_equal 'Stuart Rackham', metadata['author']
    assert_equal metadata['author'], metadata['authors']
    assert_equal 'Stuart', metadata['firstname']
    assert_equal 'Rackham', metadata['lastname']
    assert_equal 'founder@asciidoc.org', metadata['email']
    assert_equal 'SR', metadata['authorinitials']
  end

  test 'parse invalid author line becomes author' do
    metadata = parse_header_metadata '   Stuart       Rackham, founder of AsciiDoc   <founder@asciidoc.org>'
    assert_equal 5, metadata.size
    assert_equal 1, metadata['authorcount']
    assert_equal 'Stuart Rackham, founder of AsciiDoc <founder@asciidoc.org>', metadata['author']
    assert_equal metadata['author'], metadata['authors']
    assert_equal 'Stuart Rackham, founder of AsciiDoc <founder@asciidoc.org>', metadata['firstname']
    assert_equal 'S', metadata['authorinitials']
  end

  test 'parse multiple authors' do
    metadata = parse_header_metadata 'Doc Writer <doc.writer@asciidoc.org>; John Smith <john.smith@asciidoc.org>'
    assert_equal 2, metadata['authorcount']
    assert_equal 'Doc Writer, John Smith', metadata['authors']
    assert_equal 'Doc Writer', metadata['author']
    assert_equal 'Doc Writer', metadata['author_1']
    assert_equal 'John Smith', metadata['author_2']
  end

  test 'should not parse multiple authors if semi-colon is not followed by space' do
    metadata = parse_header_metadata 'Joe Doe;Smith Johnson'
    assert_equal 1, metadata['authorcount']
  end

  test 'skips blank author entries in implicit author line' do
    metadata = parse_header_metadata 'Doc Writer; ; John Smith <john.smith@asciidoc.org>;'
    assert_equal 2, metadata['authorcount']
    assert_equal 'Doc Writer', metadata['author_1']
    assert_equal 'John Smith', metadata['author_2']
  end

  test 'parse name with more than 3 parts in author attribute' do
    doc = empty_document
    parse_header_metadata ':author: Leroy  Harold  Scherer,  Jr.', doc
    assert_equal 'Leroy Harold Scherer, Jr.', doc.attributes['author']
    assert_equal 'Leroy', doc.attributes['firstname']
    assert_equal 'Harold', doc.attributes['middlename']
    assert_equal 'Scherer, Jr.', doc.attributes['lastname']
  end

  test 'use explicit authorinitials if set after implicit author line' do
    input = <<~'EOS'
    Jean-Claude Van Damme
    :authorinitials: JCVD
    EOS
    doc = empty_document
    parse_header_metadata input, doc
    assert_equal 'JCVD', doc.attributes['authorinitials']
  end

  test 'use explicit authorinitials if set after author attribute' do
    input = <<~'EOS'
    :author: Jean-Claude Van Damme
    :authorinitials: JCVD
    EOS
    doc = empty_document
    parse_header_metadata input, doc
    assert_equal 'JCVD', doc.attributes['authorinitials']
  end

  test 'use implicit authors if value of authors attribute matches computed value' do
    input = <<~'EOS'
    Doc Writer; Junior Writer
    :authors: Doc Writer, Junior Writer
    EOS
    doc = empty_document
    parse_header_metadata input, doc
    assert_equal 'Doc Writer, Junior Writer', doc.attributes['authors']
    assert_equal 'Doc Writer', doc.attributes['author_1']
    assert_equal 'Junior Writer', doc.attributes['author_2']
  end

  test 'replace implicit authors if value of authors attribute does not match computed value' do
    input = <<~'EOS'
    Doc Writer; Junior Writer
    :authors: Stuart Rackham; Dan Allen; Sarah White
    EOS
    doc = empty_document
<<<<<<< HEAD
    metadata, _ = parse_header_metadata input, doc
=======
    metadata = parse_header_metadata input, doc
>>>>>>> eb7bbda6
    assert_equal 3, metadata['authorcount']
    assert_equal 3, doc.attributes['authorcount']
    assert_equal 'Stuart Rackham, Dan Allen, Sarah White', doc.attributes['authors']
    assert_equal 'Stuart Rackham', doc.attributes['author_1']
    assert_equal 'Dan Allen', doc.attributes['author_2']
    assert_equal 'Sarah White', doc.attributes['author_3']
  end

  test 'sets authorcount to 0 if document has no authors' do
    input = ''
    doc = empty_document
    metadata = parse_header_metadata input, doc
    assert_equal 0, doc.attributes['authorcount']
    assert_equal 0, metadata['authorcount']
  end

  test 'returns empty hash if document has no authors and invoked without document' do
<<<<<<< HEAD
    metadata, _ = parse_header_metadata ''
=======
    metadata = parse_header_metadata ''
>>>>>>> eb7bbda6
    assert_empty metadata
  end

  test 'does not drop name joiner when using multiple authors' do
    input = 'Kismet Chameleon; Lazarus het_Draeke'
    doc = empty_document
    parse_header_metadata input, doc
    assert_equal 2, doc.attributes['authorcount']
    assert_equal 'Kismet Chameleon, Lazarus het Draeke', doc.attributes['authors']
    assert_equal 'Kismet Chameleon', doc.attributes['author_1']
    assert_equal 'Lazarus het Draeke', doc.attributes['author_2']
    assert_equal 'het Draeke', doc.attributes['lastname_2']
  end

  test 'allows authors to be overridden using explicit author attributes' do
    input = <<~'EOS'
    Kismet Chameleon; Johnny Bravo; Lazarus het_Draeke
    :author_2: Danger Mouse
    EOS
    doc = empty_document
    parse_header_metadata input, doc
    assert_equal 3, doc.attributes['authorcount']
    assert_equal 'Kismet Chameleon, Danger Mouse, Lazarus het Draeke', doc.attributes['authors']
    assert_equal 'Kismet Chameleon', doc.attributes['author_1']
    assert_equal 'Danger Mouse', doc.attributes['author_2']
    assert_equal 'Lazarus het Draeke', doc.attributes['author_3']
    assert_equal 'het Draeke', doc.attributes['lastname_3']
  end

  test 'removes formatting before partitioning author defined using author attribute' do
    input = ':author: pass:n[http://example.org/community/team.html[Ze_**Project** team]]'

    doc = empty_document
    parse_header_metadata input, doc
    assert_equal 1, doc.attributes['authorcount']
    assert_equal '<a href="http://example.org/community/team.html">Ze <strong>Project</strong> team</a>', doc.attributes['authors']
    assert_equal 'Ze Project', doc.attributes['firstname']
    assert_equal 'team', doc.attributes['lastname']
  end

  test 'parse rev number date remark' do
    input = <<~'EOS'
    Ryan Waldron
    v0.0.7, 2013-12-18: The first release you can stand on
    EOS
    metadata = parse_header_metadata input
    assert_equal 9, metadata.size
    assert_equal '0.0.7', metadata['revnumber']
    assert_equal '2013-12-18', metadata['revdate']
    assert_equal 'The first release you can stand on', metadata['revremark']
  end

  test 'parse rev number, data, and remark as attribute references' do
    input = <<~'EOS'
    Author Name
    v{project-version}, {release-date}: {release-summary}
    EOS
    metadata = parse_header_metadata input
    assert_equal 9, metadata.size
    assert_equal '{project-version}', metadata['revnumber']
    assert_equal '{release-date}', metadata['revdate']
    assert_equal '{release-summary}', metadata['revremark']
  end

  test 'should resolve attribute references in rev number, data, and remark' do
    input = <<~'EOS'
    = Document Title
    Author Name
    {project-version}, {release-date}: {release-summary}
    EOS
    doc = document_from_string input, attributes: {
      'project-version' => '1.0.1',
      'release-date' => '2018-05-15',
      'release-summary' => 'The one you can count on!',
    }
    assert_equal '1.0.1', (doc.attr 'revnumber')
    assert_equal '2018-05-15', (doc.attr 'revdate')
    assert_equal 'The one you can count on!', (doc.attr 'revremark')
  end

  test 'parse rev date' do
    input = <<~'EOS'
    Ryan Waldron
    2013-12-18
    EOS
    metadata = parse_header_metadata input
    assert_equal 7, metadata.size
    assert_equal '2013-12-18', metadata['revdate']
  end

  test 'parse rev number with trailing comma' do
    input = <<~'EOS'
    Stuart Rackham
    v8.6.8,
    EOS
    metadata = parse_header_metadata input
    assert_equal 7, metadata.size
    assert_equal '8.6.8', metadata['revnumber']
    refute metadata.key?('revdate')
  end

  # Asciidoctor recognizes a standalone revision without a trailing comma
  test 'parse rev number' do
    input = <<~'EOS'
    Stuart Rackham
    v8.6.8
    EOS
    metadata = parse_header_metadata input
    assert_equal 7, metadata.size
    assert_equal '8.6.8', metadata['revnumber']
    refute metadata.key?('revdate')
  end

  # while compliant w/ AsciiDoc, this is just sloppy parsing
  test 'treats arbitrary text on rev line as revdate' do
    input = <<~'EOS'
    Ryan Waldron
    foobar
    EOS
    metadata = parse_header_metadata input
    assert_equal 7, metadata.size
    assert_equal 'foobar', metadata['revdate']
  end

  test 'parse rev date remark' do
    input = <<~'EOS'
    Ryan Waldron
    2013-12-18:  The first release you can stand on
    EOS
    metadata = parse_header_metadata input
    assert_equal 8, metadata.size
    assert_equal '2013-12-18', metadata['revdate']
    assert_equal 'The first release you can stand on', metadata['revremark']
  end

  test 'should not mistake attribute entry as rev remark' do
    input = <<~'EOS'
    Joe Cool
    :page-layout: post
    EOS
    metadata = parse_header_metadata input
    refute_equal 'page-layout: post', metadata['revremark']
    refute metadata.key?('revdate')
  end

  test 'parse rev remark only' do
    input = <<~'EOS'
    Joe Cool
     :Must start revremark-only line with space
    EOS
    metadata = parse_header_metadata input
    assert_equal 'Must start revremark-only line with space', metadata['revremark']
    refute metadata.key?('revdate')
  end

  test 'skip line comments before author' do
    input = <<~'EOS'
    // Asciidoctor
    // release artist
    Ryan Waldron
    EOS
    metadata = parse_header_metadata input
    assert_equal 6, metadata.size
    assert_equal 1, metadata['authorcount']
    assert_equal 'Ryan Waldron', metadata['author']
    assert_equal 'Ryan', metadata['firstname']
    assert_equal 'Waldron', metadata['lastname']
    assert_equal 'RW', metadata['authorinitials']
  end

  test 'skip block comment before author' do
    input = <<~'EOS'
    ////
    Asciidoctor
    release artist
    ////
    Ryan Waldron
    EOS
    metadata = parse_header_metadata input
    assert_equal 6, metadata.size
    assert_equal 1, metadata['authorcount']
    assert_equal 'Ryan Waldron', metadata['author']
    assert_equal 'Ryan', metadata['firstname']
    assert_equal 'Waldron', metadata['lastname']
    assert_equal 'RW', metadata['authorinitials']
  end

  test 'skip block comment before rev' do
    input = <<~'EOS'
    Ryan Waldron
    ////
    Asciidoctor
    release info
    ////
    v0.0.7, 2013-12-18
    EOS
    metadata = parse_header_metadata input
    assert_equal 8, metadata.size
    assert_equal 1, metadata['authorcount']
    assert_equal 'Ryan Waldron', metadata['author']
    assert_equal '0.0.7', metadata['revnumber']
    assert_equal '2013-12-18', metadata['revdate']
  end

  test 'break header at line with three forward slashes' do
    input = <<~'EOS'
    Joe Cool
    v1.0
    ///
    stuff
    EOS
    metadata = parse_header_metadata input
    assert_equal 7, metadata.size
    assert_equal 1, metadata['authorcount']
    assert_equal 'Joe Cool', metadata['author']
    assert_equal '1.0', metadata['revnumber']
  end

  test 'attribute entry overrides generated author initials' do
    doc = empty_document
    metadata = parse_header_metadata %(Stuart Rackham <founder@asciidoc.org>\n:Author Initials: SJR), doc
    assert_equal 'SR', metadata['authorinitials']
    assert_equal 'SJR', doc.attributes['authorinitials']
  end

  test 'adjust indentation to 0' do
    input = <<~EOS
    \x20   def names

    \x20     @name.split

    \x20   end
    EOS

    expected = <<~'EOS'.chop
    def names

      @name.split

    end
    EOS

    lines = input.split ?\n
    Asciidoctor::Parser.adjust_indentation! lines
    assert_equal expected, (lines * ?\n)
  end

  test 'adjust indentation mixed with tabs and spaces to 0' do
    input = <<~EOS
        def names

    \t  @name.split

        end
    EOS

    expected = <<~EOS.chop
    def names

      @name.split

    end
    EOS

    lines = input.split ?\n
    Asciidoctor::Parser.adjust_indentation! lines, 0, 4
    assert_equal expected, (lines * ?\n)
  end

  test 'expands tabs to spaces' do
    input = <<~'EOS'
    Filesystem				Size	Used	Avail	Use%	Mounted on
    Filesystem              Size    Used    Avail   Use%    Mounted on
    devtmpfs				3.9G	   0	 3.9G	  0%	/dev
    /dev/mapper/fedora-root	 48G	 18G	  29G	 39%	/
    EOS

    expected = <<~'EOS'.chop
    Filesystem              Size    Used    Avail   Use%    Mounted on
    Filesystem              Size    Used    Avail   Use%    Mounted on
    devtmpfs                3.9G       0     3.9G     0%    /dev
    /dev/mapper/fedora-root  48G     18G      29G    39%    /
    EOS

    lines = input.split ?\n
    Asciidoctor::Parser.adjust_indentation! lines, 0, 4
    assert_equal expected, (lines * ?\n)
  end

  test 'adjust indentation to non-zero' do
    input = <<~EOS
    \x20   def names

    \x20     @name.split

    \x20   end
    EOS

    expected = <<~EOS.chop
    \x20 def names

    \x20   @name.split

    \x20 end
    EOS

    lines = input.split ?\n
    Asciidoctor::Parser.adjust_indentation! lines, 2
    assert_equal expected, (lines * ?\n)
  end

  test 'preserve block indent if indent is -1' do
    input = <<~EOS
    \x20   def names

    \x20     @name.split

    \x20   end
    EOS

    expected = input

    lines = input.lines
    Asciidoctor::Parser.adjust_indentation! lines, -1
    assert_equal expected, lines.join
  end

  test 'adjust indentation handles empty lines gracefully' do
    input = []
    expected = input

    lines = input.dup
    Asciidoctor::Parser.adjust_indentation! lines
    assert_equal expected, lines
  end

  test 'should warn if inline anchor is already in use' do
    input = <<~'EOS'
    [#in-use]
    A paragraph with an id.

    Another paragraph
    [[in-use]]that uses an id
    which is already in use.
    EOS

    using_memory_logger do |logger|
      document_from_string input
      assert_message logger, :WARN, '<stdin>: line 5: id assigned to anchor already in use: in-use', Hash
    end
  end
end<|MERGE_RESOLUTION|>--- conflicted
+++ resolved
@@ -398,11 +398,7 @@
     :authors: Stuart Rackham; Dan Allen; Sarah White
     EOS
     doc = empty_document
-<<<<<<< HEAD
-    metadata, _ = parse_header_metadata input, doc
-=======
     metadata = parse_header_metadata input, doc
->>>>>>> eb7bbda6
     assert_equal 3, metadata['authorcount']
     assert_equal 3, doc.attributes['authorcount']
     assert_equal 'Stuart Rackham, Dan Allen, Sarah White', doc.attributes['authors']
@@ -420,11 +416,7 @@
   end
 
   test 'returns empty hash if document has no authors and invoked without document' do
-<<<<<<< HEAD
-    metadata, _ = parse_header_metadata ''
-=======
     metadata = parse_header_metadata ''
->>>>>>> eb7bbda6
     assert_empty metadata
   end
 
