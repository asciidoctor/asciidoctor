--- conflicted
+++ resolved
@@ -3256,8 +3256,6 @@
       assert_css 'video', output, 0
       assert_css 'iframe', output, 1
       assert_css 'iframe[src="https://www.youtube.com/embed/SCZF6I-Rc4I?rel=0&start=60&autoplay=1&playlist=SCZF6I-Rc4I,AsKGOeonbIs,HwrPhOp6-aM"]', output, 1
-<<<<<<< HEAD
-=======
       assert_css 'iframe[width="640"]', output, 1
       assert_css 'iframe[height="360"]', output, 1
     end
@@ -3278,7 +3276,6 @@
       assert_css 'video', output, 0
       assert_css 'iframe', output, 1
       assert_css 'iframe[src="https://fast.wistia.com/embed/iframe/be5gtsbaco?time=60&autoPlay=true&endVideoBehavior=reset&muted=true"]', output, 1
->>>>>>> eb7bbda6
       assert_css 'iframe[width="640"]', output, 1
       assert_css 'iframe[height="360"]', output, 1
     end
