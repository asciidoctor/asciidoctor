= Asciidoctor
Dan Allen <https://github.com/mojavelinux[@mojavelinux]>; Sarah White <https://github.com/graphitefriction[@graphitefriction]>
<<<<<<< HEAD
v2.0.23, 2024-05-17
=======
>>>>>>> eb7bbda6
// settings:
:idprefix:
:idseparator: -
:source-language: ruby
ifndef::env-github[:icons: font]
ifdef::env-github[]
:status:
:caution-caption: :fire:
:important-caption: :exclamation:
:note-caption: :paperclip:
:tip-caption: :bulb:
:warning-caption: :warning:
endif::[]
// Variables:
<<<<<<< HEAD
:release-version: 2.0.23
=======
:release-version: 2.0.22
>>>>>>> eb7bbda6
// URLs:
:url-org: https://github.com/asciidoctor
:url-repo: {url-org}/asciidoctor
:url-asciidoctorj: {url-org}/asciidoctorj
:url-asciidoctorjs: {url-org}/asciidoctor.js
:url-gradle-plugin: {url-org}/asciidoctor-gradle-plugin
:url-maven-plugin: {url-org}/asciidoctor-maven-plugin
:url-asciidoclet: {url-org}/asciidoclet
:url-project: https://asciidoctor.org
ifdef::env-site[:url-project: link:]
:url-docs: https://docs.asciidoctor.org
:url-news: {url-project}/news
:url-manpage: {url-project}/man/asciidoctor
:url-issues: {url-repo}/issues
:url-contributors: {url-repo}/graphs/contributors
:url-rel-file-base: link:
:url-rel-tree-base: link:
ifdef::env-site,env-yard[]
:url-rel-file-base: {url-repo}/blob/HEAD/
:url-rel-tree-base: {url-repo}/tree/HEAD/
endif::[]
:url-changelog: {url-rel-file-base}CHANGELOG.adoc
:url-contribute: {url-rel-file-base}CONTRIBUTING.adoc
:url-license: {url-rel-file-base}LICENSE
:url-tests: {url-rel-tree-base}test
:url-discuss: https://discuss.asciidoctor.org
:url-chat: https://chat.asciidoctor.org
:url-rubygem: https://rubygems.org/gems/asciidoctor
:url-what-is-asciidoc: {url-docs}/asciidoctor/latest/#relationship-to-asciidoc
:url-install-docker: https://github.com/asciidoctor/docker-asciidoctor
:url-opal: https://opalrb.com
:url-tilt: https://github.com/rtomayko/tilt
:url-ruby: https://www.ruby-lang.org
// images:
:image-url-screenshot: https://cdn.jsdelivr.net/gh/asciidoctor/asciidoctor/screenshot.png

{url-project}[Asciidoctor] is a fast, open source, Ruby-based text processor for parsing AsciiDoc(R) into a document model and converting it to output formats such as HTML 5, DocBook 5, manual pages, PDF, EPUB 3, and other formats.

Asciidoctor also has an ecosystem of extensions, converters, build plugins, and tools to help you author and publish content written in {url-what-is-asciidoc}[AsciiDoc].
You can find the documentation for these projects at {url-docs}.

In addition to running on Ruby, Asciidoctor can be executed on a JVM using {url-asciidoctorj}[AsciidoctorJ] or in any JavaScript environment using {url-asciidoctorjs}[Asciidoctor.js].

ifndef::env-site,env-yard[]
This document is also available in the following languages: +
{url-rel-file-base}README-zh_CN.adoc[简体中文]
|
{url-rel-file-base}README-de.adoc[Deutsch]
|
{url-rel-file-base}README-fr.adoc[Français]
|
{url-rel-file-base}README-jp.adoc[日本語]
endif::[]

.Key documentation
[.compact]
* {url-docs}/asciidoctor/latest/[Asciidoctor Documentation]
* {url-docs}/asciidoc/latest/[AsciiDoc Language Documentation]
* {url-docs}/asciidoc/latest/syntax-quick-reference/[AsciiDoc Syntax Quick Reference]

ifdef::status[]
image:https://img.shields.io/gem/v/asciidoctor.svg[Latest Release, link={url-rubygem}]
image:https://img.shields.io/badge/rubydoc.info-{release-version}-blue.svg[library (API) docs,link=https://www.rubydoc.info/gems/asciidoctor/{release-version}]
image:https://github.com/asciidoctor/asciidoctor/workflows/CI/badge.svg[Build Status (GitHub Actions),link={url-repo}/actions]
image:https://img.shields.io/badge/zulip-join_chat-brightgreen.svg[Project Chat (Zulip),link={url-chat}]
endif::[]

== Sponsors

We want to recognize our {url-project}/supporters[sponsors] for their commitment to improving the state of technical documentation by supporting this project.
Thank you sponsors!
Without your generous support, Asciidoctor would not be possible.

You can support this project by becoming a sponsor through https://opencollective.com/asciidoctor[OpenCollective].

== AsciiDoc Processing and Built-in Converters

AsciiDoc is the language. +
Asciidoctor is the processor.

Asciidoctor reads the AsciiDoc source, as shown in the panel on the left in the image below, and converts it to publishable formats, such as HTML 5, as shown rendered in the panel on the right.

image::{image-url-screenshot}[Preview of AsciiDoc source and corresponding rendered HTML]

Asciidoctor provides built-in {url-docs}/asciidoctor/latest/converters/[converters] for three output formats by default: {url-docs}/asciidoctor/latest/html-backend/[HTML 5], {url-docs}/asciidoctor/latest/docbook-backend/[DocBook 5], and {url-docs}/asciidoctor/latest/manpage-backend/[man page] (short for manual page).
Additional converters, such as PDF and EPUB 3, are provided by separate gems.
Asciidoctor also provides an out-of-the-box HTML experience complete with a {url-docs}/asciidoctor/latest/html-backend/default-stylesheet/[default stylesheet] and built-in integrations like Font Awesome (for icons), highlight.js, Rouge, and Pygments (for source highlighting), and MathJax (for STEM processing).

== Asciidoctor Ecosystem

Although Asciidoctor is written in Ruby, it does not mean you need Ruby to use it.
Asciidoctor can be executed on a JVM using {url-docs}/asciidoctorj/latest/[AsciidoctorJ] or in any JavaScript environment (including the browser) using {url-docs}/asciidoctor.js/latest/[Asciidoctor.js].

Installing an Asciidoctor processor is just the beginning of your publishing experience.
Asciidoctor gives you access to a ecosystem of extensions and tools, ranging from add-on converters, to extended syntax, to build plugins, to integrated writing and preview environments:

* {url-docs}/diagram-extension/latest/[Asciidoctor Diagram]
* {url-docs}/maven-tools/latest/[Maven plugin and site module]
* {url-gradle-plugin}[Gradle plugin]
* {url-docs}/asciidoclet/latest/[Asciidoclet]
* {url-docs}/reveal.js-converter/latest/[reveal.js converter]
* {url-docs}/epub3-converter/latest/[EPUB 3 converter]
* https://intellij-asciidoc-plugin.ahus1.de/docs[IntelliJ plugin]
* {url-docs}/asciidoctor/latest/tooling/#web-browser-add-ons-preview-only[web browser extensions]
* {url-org}[and more]

Asciidoctor is the successor to AsciiDoc.py.
If you're using AsciiDoc.py, see {url-docs}/asciidoctor/latest/migrate/asciidoc-py/[Migrate from AsciiDoc.py] to learn how to upgrade to Asciidoctor.

== Requirements

Asciidoctor works on Linux, macOS and Windows and requires one of the following implementations of {url-ruby}[Ruby]:

<<<<<<< HEAD
* CRuby (aka MRI) 2.3 - 3.3
* JRuby 9.1 - 9.4
=======
* CRuby (aka MRI) 2.7 - 3.3
* JRuby 9.2 - 9.4
>>>>>>> eb7bbda6
* TruffleRuby (GraalVM)

[CAUTION]
====
If you're using a non-English Windows environment, you may bump into an `Encoding::UndefinedConversionError` when invoking Asciidoctor.
To solve this issue, we recommend overriding the default external and internal character encodings to `utf-8`.
You can do so by setting the `RUBYOPT` environment variable as follows:

 RUBYOPT="-E utf-8:utf-8"

Once you make this change, all your Unicode headaches should be behind you.

If you're using an IDE like Eclipse, make sure you set the encoding to UTF-8 there as well.
Asciidoctor is optimized to work with UTF-8 as the default encoding.
====

== Installation

Asciidoctor is packaged and distributed to RubyGems.org as a RubyGem (aka gem) named {url-rubygem}[asciidoctor^].
The asciidoctor gem can be installed on all major operating systems using Ruby packaging tools (gem or bundle).
Asciidoctor is also distributed as a Docker image, as a package for numerous Linux distributions, and as a package for macOS (via Homebrew and MacPorts).

=== Linux package managers

The version of Asciidoctor installed by the package manager may not match the latest release of Asciidoctor.
Consult the package repository for your distribution to find out which version is packaged per distribution release.

* https://pkgs.alpinelinux.org/packages?name=asciidoctor[Alpine Linux (asciidoctor)]
* https://www.archlinux.org/packages/?name=asciidoctor[Arch Linux (asciidoctor)]
* https://packages.debian.org/sid/asciidoctor[Debian (asciidoctor)]
* https://apps.fedoraproject.org/packages/rubygem-asciidoctor[Fedora (asciidoctor)]
* https://software.opensuse.org/package/rubygem-asciidoctor[OpenSUSE (rubygem-asciidoctor)]
* https://packages.ubuntu.com/search?keywords=asciidoctor[Ubuntu (asciidoctor)]

If you want to use a version of Asciidoctor that's newer than what is installed by the package manager, see the <<gem-install,gem installation instructions>>.

==== apk (Alpine Linux)

To install the gem on Alpine Linux, open a terminal and type:

 $ sudo apk add asciidoctor

==== pacman (Arch Linux)

To install the gem on Arch-based distributions, open a terminal and type:

 $ sudo pacman -S asciidoctor

==== APT

On Debian and Debian-based distributions such as Ubuntu, use APT to install Asciidoctor.
To install the package, open a terminal and type:

 $ sudo apt-get install -y asciidoctor

==== DNF

On RPM-based Linux distributions, such as Fedora, CentOS, and RHEL, use the DNF package manager to install Asciidoctor.
To install the package, open a terminal and type:

 $ sudo dnf install -y asciidoctor

=== macOS

==== Homebrew
<<<<<<< HEAD

You can use https://brew.sh[Homebrew], the macOS package manager, to install Asciidoctor.
If you don't have Homebrew on your computer, complete the https://brew.sh[installation instructions] first.

=======

You can use https://brew.sh[Homebrew], the macOS package manager, to install Asciidoctor.
If you don't have Homebrew on your computer, complete the https://brew.sh[installation instructions] first.

>>>>>>> eb7bbda6
Once Homebrew is installed, you're ready to install the `asciidoctor` gem.
Open a terminal and type:

 $ brew install asciidoctor

Homebrew installs the `asciidoctor` gem into an exclusive prefix that's independent of system gems.

==== MacPorts

You can also use https://www.macports.org[MacPorts], another package manager for macOS, to install Asciidoctor.
If you don't have MacPorts on your computer, complete the https://www.macports.org/install.php[installation instructions] first.

Once MacPorts is installed, you're ready to install the `asciidoctor` gem via the https://ports.macports.org/port/asciidoctor/[Asciidoctor port].
Open a terminal and type:

 $ sudo port install asciidoctor

=== Windows

To use Asciidoctor with Windows, you have two options.

==== Chocolatey

When you already use https://chocolatey.org[chocolatey] on your machine, you can use:

 choco install ruby

Then follow <<gem-install,gem installation instructions>>.

==== Rubyinstaller

Or you use the https://rubyinstaller.org/downloads/[Rubyinstaller], download the package for your Windows Version and after the installation go ahead with <<gem-install,gem installation instructions>>.

[#gem-install]
=== gem install

Before installing Asciidoctor using `gem install`, you should set up https://rvm.io[RVM] (or similar) to install Ruby in your home directory (i.e., user space).
Then, you can safely use the `gem` command to install or update the Asciidoctor gem, or any other gem for that matter.
When using RVM, gems are installed in a location isolated from the system.
(You should never use the gem command to install system-wide gems).

Once you've installed Ruby using RVM, and you have activated it using `rvm use 3.0`, open a terminal and type:

 $ gem install asciidoctor

If you want to install a pre-release version (e.g., a release candidate), use:

 $ gem install asciidoctor --pre

=== Docker

See {url-install-docker}[Installing Asciidoctor using Docker].

=== Bundler

. Create a Gemfile in the root folder of your project (or the current directory)
. Add the `asciidoctor` gem to your Gemfile as follows:
+
[subs=attributes+]
----
source 'https://rubygems.org'
gem 'asciidoctor'
# or specify the version explicitly
# gem 'asciidoctor', '{release-version}'
----

. Save the Gemfile
. Open a terminal and install the gem using:

 $ bundle

To upgrade the gem, specify the new version in the Gemfile and run `bundle` again.
Using `bundle update` (without specifying a gem) is *not* recommended as it will also update other gems, which may not be the desired result.

== Upgrade

If you installed Asciidoctor using a package manager, your operating system is probably configured to automatically update packages, in which case you don't need to update the gem manually.

=== apk (Alpine Linux)

To upgrade the gem, use:

 $ sudo apk add -u asciidoctor

=== APT

To upgrade the gem, use:

 $ sudo apt-get upgrade -y asciidoctor

=== DNF

To upgrade the gem, use:

 $ sudo dnf update -y asciidoctor

=== Homebrew (macOS)

To upgrade the gem, use:

 $ brew update
 $ brew upgrade asciidoctor

=== MacPorts (macOS)

To upgrade the gem, use:

 $ sudo port selfupdate
 $ sudo port upgrade asciidoctor

=== gem install

If you previously installed Asciidoctor using the `gem` command, you'll need to manually upgrade Asciidoctor when a new version is released.
You can upgrade the gem by typing:

 $ gem install asciidoctor

When you install a new version of the gem using `gem install`, you end up with multiple versions installed.
Use the following command to remove the old versions:

 $ gem cleanup asciidoctor

== Usage

If the Asciidoctor gem installed successfully, the `asciidoctor` command line interface (CLI) will be available on your PATH.
To verify it's available, run the following in your terminal:

 $ asciidoctor --version

You should see information about the Asciidoctor version and your Ruby environment printed in the terminal.

[.output,subs=attributes+]
....
Asciidoctor {release-version} [https://asciidoctor.org]
Runtime Environment (ruby 3.0.1p64 [x86_64-linux]) (lc:UTF-8 fs:UTF-8 in:UTF-8 ex:UTF-8)
....

=== Command line interface (CLI)

The `asciidoctor` command allows you to invoke Asciidoctor from the command line (i.e., a terminal).

The following command converts the file README.adoc to HTML and saves the result to the file README.html in the same directory.
The name of the generated HTML file is derived from the source file by changing its file extension to `.html`.

 $ asciidoctor README.adoc

You can control the Asciidoctor processor by adding various flags and switches, which you can learn about using:

 $ asciidoctor --help

For instance, to write the file to a different directory, use:

 $ asciidoctor -D output README.adoc

The `asciidoctor` {url-manpage}[man page] provides a complete reference of the command line interface.

Refer to the following resources to learn more about how to use the `asciidoctor` command.

* {url-docs}/asciidoctor/latest/cli/[Process AsciiDoc using the CLI]
* {url-docs}/asciidoctor/latest/cli/options/[CLI options]

=== Ruby API

Asciidoctor also provides an API.
The API is intended for integration with other Ruby software, such as Rails, GitHub, and GitLab, as well as other languages, such as Java (via AsciidoctorJ) and JavaScript (via Asciidoctor.js).

To use Asciidoctor in your application, you first need to require the gem:

----
require 'asciidoctor'
----

You can then convert an AsciiDoc source file to an HTML file using:

----
Asciidoctor.convert_file 'README.adoc', to_file: true, safe: :safe
----

WARNING: When using Asciidoctor via the API, the default safe mode is `:secure`.
In secure mode, several core features are disabled, including the `include` directive.
If you want to enable these features, you'll need to explicitly set the safe mode to `:server` (recommended) or `:safe`.

You can also convert an AsciiDoc string to embeddable HTML (for inserting in an HTML page) using:

----
content = '_Zen_ in the art of writing https://asciidoctor.org[AsciiDoc].'
Asciidoctor.convert content, safe: :safe
----

If you want the full HTML document, enable the `header_footer` option as follows:

----
content = '_Zen_ in the art of writing https://asciidoctor.org[AsciiDoc].'
html = Asciidoctor.convert content, header_footer: true, safe: :safe
----

If you need access to the parsed document, you can split the conversion into discrete steps:

----
content = '_Zen_ in the art of writing https://asciidoctor.org[AsciiDoc].'
document = Asciidoctor.load content, header_footer: true, safe: :safe
puts document.doctitle
html = document.convert
----

Keep in mind that if you don't like the output Asciidoctor produces, _you can change it!_
Asciidoctor supports custom converters that can handle converting from the parsed document to the generated output.

One easy way to customize the output piecemeal is by using the template converter.
The template converter allows you to supply a {url-tilt}[Tilt]-supported template file to handle converting any node in the document.

However you go about it, you _can_ have 100% control over the output.
For more information about how to use the API or to customize the output, see:

* {url-docs}/asciidoctor/latest/api/[Process AsciiDoc using the API]
* {url-docs}/asciidoctor/latest/api/options/[API options]
* {url-docs}/asciidoctor/latest/safe-modes/[Safe modes]

== Contributing

New contributors are always welcome!
If you discover errors or omissions in the source code, documentation, or website content, please don't hesitate to submit an issue or open a pull request with a fix.

Here are some ways *you* can contribute:

* by using prerelease (alpha, beta or preview) versions
* by reporting bugs
* by suggesting new features
* by writing or editing documentation
* by writing code with tests -- _No patch is too small._
** fix typos
** add comments
** clean up inconsistent whitespace
** write tests!
* by refactoring code
* by fixing {url-issues}[issues]
* by reviewing patches

The {url-contribute}[Contributing] guide provides information on how to create, style, and submit issues, feature requests, code, and documentation to Asciidoctor.

== Getting Help

Asciidoctor is developed to help you easily write and publish your content.
But we can't do it without your input.
If you need assistance or want to provide feedback, please follow the links to the resources listed on the https://docs.asciidoctor.org/about/support/[Get Help] page in the docs.
Here's a quick summary:

Project chat (Zulip):: {url-chat}
Discussion list (archived):: {url-discuss}
Social media (Twitter):: Follow https://twitter.com/asciidoctor[@asciidoctor] or search the https://twitter.com/search?f=tweets&q=%23asciidoctor[#asciidoctor] hashtag

ifdef::env-github[]
Further information and documentation about Asciidoctor can be found on the project's website.

{url-project}[Home] | {url-news}[News] | {url-docs}[Docs]
endif::[]

The Asciidoctor organization on GitHub hosts the project's source code, issue tracker, and sub-projects.

Source repository (git):: {url-repo}
Issue tracker:: {url-issues}
Asciidoctor organization on GitHub:: {url-org}

== Code of Conduct

The core Asciidoctor project is governed by the https://github.com/asciidoctor/.github/blob/HEAD/CODE-OF-CONDUCT.md[Code of Conduct] for the Asciidoctor community of projects.
By participating, you're agreeing to honor this code.
Let's work together to make this a welcoming, professional, inclusive, and safe environment for everyone.

== Versioning and Release Policy

This project adheres to semantic versioning (*major.minor.patch*).
Typically, patch releases are only made for the current minor release.
However, exceptions are made on a case-by-case basis to address security vulnerabilities and other high-priority issues.

== Copyright and License

Copyright (C) 2012-present Dan Allen, Sarah White, Ryan Waldron, and the individual contributors to Asciidoctor.
Use of this software is granted under the terms of the MIT License.

See the {url-license}[LICENSE] for the full license text.

== Authors

*Asciidoctor* is led by https://github.com/mojavelinux[Dan Allen] and https://github.com/graphitefriction[Sarah White] and has received contributions from {url-contributors}[many individuals] in Asciidoctor's awesome community.
The project was initiated in 2012 by https://github.com/erebor[Ryan Waldron] based on a prototype written by https://github.com/nickh[Nick Hengeveld] for the Git website.

*AsciiDoc.py* was started and maintained by Stuart Rackham from https://github.com/asciidoc-py/asciidoc-py2/blob/HEAD/CHANGELOG.txt[2002 to 2013] and has received contributions from many individuals in the https://github.com/asciidoc-py/asciidoc-py2/graphs/contributors[AsciiDoc.py community].

== Trademarks

AsciiDoc(R) and AsciiDoc Language(TM) are trademarks of the Eclipse Foundation, Inc.

ifndef::env-site[]
== Changelog

ifeval::[{safe-mode-level} < 20]
include::CHANGELOG.adoc[tag=compact,leveloffset=+1]
endif::[]

Refer to the {url-changelog}[CHANGELOG] for a complete list of changes in older releases.
endif::[]<|MERGE_RESOLUTION|>--- conflicted
+++ resolved
@@ -1,9 +1,5 @@
 = Asciidoctor
 Dan Allen <https://github.com/mojavelinux[@mojavelinux]>; Sarah White <https://github.com/graphitefriction[@graphitefriction]>
-<<<<<<< HEAD
-v2.0.23, 2024-05-17
-=======
->>>>>>> eb7bbda6
 // settings:
 :idprefix:
 :idseparator: -
@@ -18,11 +14,7 @@
 :warning-caption: :warning:
 endif::[]
 // Variables:
-<<<<<<< HEAD
-:release-version: 2.0.23
-=======
 :release-version: 2.0.22
->>>>>>> eb7bbda6
 // URLs:
 :url-org: https://github.com/asciidoctor
 :url-repo: {url-org}/asciidoctor
@@ -136,13 +128,8 @@
 
 Asciidoctor works on Linux, macOS and Windows and requires one of the following implementations of {url-ruby}[Ruby]:
 
-<<<<<<< HEAD
-* CRuby (aka MRI) 2.3 - 3.3
-* JRuby 9.1 - 9.4
-=======
 * CRuby (aka MRI) 2.7 - 3.3
 * JRuby 9.2 - 9.4
->>>>>>> eb7bbda6
 * TruffleRuby (GraalVM)
 
 [CAUTION]
@@ -208,17 +195,10 @@
 === macOS
 
 ==== Homebrew
-<<<<<<< HEAD
 
 You can use https://brew.sh[Homebrew], the macOS package manager, to install Asciidoctor.
 If you don't have Homebrew on your computer, complete the https://brew.sh[installation instructions] first.
 
-=======
-
-You can use https://brew.sh[Homebrew], the macOS package manager, to install Asciidoctor.
-If you don't have Homebrew on your computer, complete the https://brew.sh[installation instructions] first.
-
->>>>>>> eb7bbda6
 Once Homebrew is installed, you're ready to install the `asciidoctor` gem.
 Open a terminal and type:
 
