# frozen_string_literal: true

require 'logger'

module Asciidoctor
class Logger < ::Logger
  attr_reader :max_severity

  def initialize *args, **kwargs
    args << $stderr if args.empty?
    super
    self.progname = 'asciidoctor'
    self.formatter = kwargs[:formatter] || BasicFormatter.new
    self.level = kwargs[:level] || WARN
  end

  def add severity, message = nil, progname = nil
    if (severity ||= UNKNOWN) > (@max_severity ||= severity)
      @max_severity = severity
    end
    super
  end

  class BasicFormatter < Formatter
    SEVERITY_LABEL_SUBSTITUTES = { 'WARN' => 'WARNING', 'FATAL' => 'FAILED' }

    def call severity, _, progname, msg
      %(#{progname}: #{SEVERITY_LABEL_SUBSTITUTES[severity] || severity}: #{::String === msg ? msg : msg.inspect}#{LF})
    end
  end

  module AutoFormattingMessage
    def inspect
      (sloc = self[:source_location]) ? %(#{sloc}: #{self[:text]}) : self[:text]
    end
  end
end

class MemoryLogger < ::Logger
  SEVERITY_SYMBOL_BY_VALUE = (Severity.constants false).map {|c| [(Severity.const_get c), c] }.to_h

  attr_reader :messages

  def initialize
<<<<<<< HEAD
    super nil
    self.level = WARN
=======
    super nil, level: UNKNOWN
>>>>>>> eb7bbda6
    @messages = []
  end

  def add severity, message = nil, progname = nil
    message ||= block_given? ? yield : progname
    @messages << { severity: SEVERITY_SYMBOL_BY_VALUE[severity || UNKNOWN], message: message }
    true
  end

  def clear
    @messages.clear
  end

  def empty?
    @messages.empty?
  end

  def max_severity
    empty? ? nil : @messages.map {|m| Severity.const_get m[:severity] }.max
  end
end

class NullLogger < ::Logger
  attr_reader :max_severity

  def initialize
<<<<<<< HEAD
    super nil
    self.level = WARN
=======
    super nil, level: UNKNOWN
>>>>>>> eb7bbda6
  end

  def add severity, message = nil, progname = nil
    if (severity ||= UNKNOWN) > (@max_severity ||= severity)
      @max_severity = severity
    end
    true
  end
end

module LoggerManager
  @logger_class = Logger
  class << self
    attr_accessor :logger_class

    # NOTE subsequent calls to logger access the logger via the logger property directly
    def logger pipe = $stderr
      memoize_logger
      @logger ||= (@logger_class.new pipe)
    end

    # Returns the specified Logger
    def logger= new_logger
      @logger = new_logger || (@logger_class.new $stderr)
    end

    private

    def memoize_logger
      class << self
        alias logger logger # suppresses warning from CRuby # rubocop:disable Style/Alias
        attr_reader :logger # rubocop:disable Lint/DuplicateMethods
      end
    end
  end
end

module Logging
  # Private: Mixes the {Logging} module as static methods into any class that includes the {Logging} module.
  #
  # into - The Class that includes the {Logging} module
  #
  # Returns nothing
  def self.included into
    into.extend Logging
  end
  private_class_method :included # use separate declaration for Ruby 2.0.x

  def logger
    LoggerManager.logger
  end

  def message_with_context text, context = {}
    ({ text: text }.merge context).extend Logger::AutoFormattingMessage
  end
end
end<|MERGE_RESOLUTION|>--- conflicted
+++ resolved
@@ -42,12 +42,7 @@
   attr_reader :messages
 
   def initialize
-<<<<<<< HEAD
-    super nil
-    self.level = WARN
-=======
     super nil, level: UNKNOWN
->>>>>>> eb7bbda6
     @messages = []
   end
 
@@ -74,12 +69,7 @@
   attr_reader :max_severity
 
   def initialize
-<<<<<<< HEAD
-    super nil
-    self.level = WARN
-=======
     super nil, level: UNKNOWN
->>>>>>> eb7bbda6
   end
 
   def add severity, message = nil, progname = nil
