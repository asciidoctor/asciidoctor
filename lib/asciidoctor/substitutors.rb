--- conflicted
+++ resolved
@@ -1468,13 +1468,8 @@
           :highlight_lines => highlight_lines,
           :bold_every => false}].highlight source
     when 'pygments'
-<<<<<<< HEAD
-      lexer = ::Pygments::Lexer[attr('language', nil, false)] || ::Pygments::Lexer['text']
+      lexer = ::Pygments::Lexer.find_by_alias(attr 'language', 'text', false) || ::Pygments::Lexer['text']
       opts = { :cssclass => 'pyhl', :classprefix => 'tok-', :nobackground => true, :startinline => true }
-=======
-      lexer = ::Pygments::Lexer.find_by_alias(attr 'language', 'text', false) || ::Pygments::Lexer['text']
-      opts = { :cssclass => 'pyhl', :classprefix => 'tok-', :nobackground => true }
->>>>>>> 673500f6
       unless (@document.attributes['pygments-css'] || 'class') == 'class'
         opts[:noclasses] = true
         opts[:style] = (@document.attributes['pygments-style'] || Stylesheets::DEFAULT_PYGMENTS_STYLE)
