class Asciidoctor::AbstractNode
  include Asciidoctor::Substituters

  # Public: Get the element which is the parent of this node
  attr_reader :parent

  # Public: Get the Asciidoctor::Document to which this node belongs
  attr_reader :document

  # Public: Get the Symbol context for this node
  attr_reader :context

  # Public: Get the id of this node
  attr_accessor :id

  # Public: Get the Hash of attributes for this node
  attr_reader :attributes

  def initialize(parent, context)
    @parent = (context != :document ? parent : nil)

    if !parent.nil?
      @document = parent.is_a?(Asciidoctor::Document) ? parent : parent.document
    else
      @document = nil
    end
    
    @context = context
    @attributes = {}
    @passthroughs = []
  end

  def attr(name, default = nil)
    if self == @document
      default.nil? ? @attributes[name.to_s] : @attributes.fetch(name.to_s, default)
    else
      default.nil? ? @attributes.fetch(name.to_s, @document.attr(name)) :
          @attributes.fetch(name.to_s, @document.attr(name, default))
    end
  end

  def attr?(name)
    if self == @document
      @attributes.has_key? name.to_s
    else
      @attributes.has_key?(name.to_s) || @document.attr?(name)
    end
  end

  def update_attributes(attributes)
    @attributes.update(attributes)
  end

  # Public: Get the Asciidoctor::Renderer instance being used for the
  # Asciidoctor::Document to which this node belongs
  def renderer
    @document.renderer
  end

  # Public: Construct a reference or data URI to an icon image for the
  # specified icon name.
  #
  # If the 'icon' attribute is set on this block, the name is ignored and the
  # value of this attribute is used as the  target image path. Otherwise,
  # construct a target image path by concatenating the value of the 'iconsdir'
  # attribute, the icon name and the value of the 'iconstype' attribute
  # (defaulting to 'png').
  #
  # The target image path is then passed through the #image_uri() method.  If
  # the 'data-uri' attribute is set on the document, the image will be
  # safely converted to a data URI.
  #
  # The return value of this method can be safely used in an image tag.
  #
  # name - The String name of the icon
  #
  # Returns A String reference or data URI for an icon image
  def icon_uri(name)
    if attr? 'icon'
      image_uri(attr('icon'), nil)
    else
      image_uri(name + '.' + document.attr('iconstype', 'png'), 'iconsdir')
    end
  end

  # Public: Construct a reference or data URI to the target image.
  #
  # The target image is resolved relative to the directory retrieved from the
  # specified attribute key, if provided.
  #
  # If the 'data-uri' attribute is set on the document, the image will be
  # safely converted to a data URI by reading it from the same directory.
  #
  # The return value of this method can be safely used in an image tag.
  #
  # target_image - A String path to the target image
  # asset_dir_key - The String attribute key used to lookup the directory where
  #                the image is located (default: 'imagesdir')
  #
  # Returns A String reference or data URI for the target image
  def image_uri(target_image, asset_dir_key = 'imagesdir')
    if document.attr? 'data-uri'
      generate_data_uri(target_image, asset_dir_key)
    elsif asset_dir_key && attr?(asset_dir_key)
      File.join(document.attr(asset_dir_key), target_image)
    else
      target_image
    end
  end

  # Public: Generate a data URI that can be used to embed an image in the output document
  #
  # First, and foremost, the target image path is cleaned if the 'safepaths' attribute is
  # set (on by default) to prevent access to ancestor paths in the filesystem. The
  # image data is then read and converted to Base64. Finally, a data URI is built which
  # can be used in an image tag.
  #
  # target_image - A String path to the target image
  # asset_dir_key - The String attribute key used to lookup the directory where
  #                the image is located (default: nil)
  #
  # Returns A String data URI containing the content of the target image
  def generate_data_uri(target_image, asset_dir_key = nil)
    require 'base64'

    mimetype = 'image/' + File.extname(target_image)[1..-1]
    if asset_dir_key
      image_path = File.join(normalize_asset_path(document.attr(asset_dir_key, '.'), asset_dir_key), target_image)
    else
      image_path = normalize_asset_path(target_image)
    end
<<<<<<< HEAD
    'data:' + mimetype + ';base64,' + Base64.encode64(IO.read(image_path)).delete("\n")
=======

    'data:' + mimetype + ';base64,' + Base64.strict_encode64(IO.read(image_path))
>>>>>>> c98bb77f
  end

  # Public: Normalize the specified asset directory to a concrete directory path
  #
  # The most important functionality in this method is to prevent the asset directory
  # from resolving to a directory outside of the chroot directory (which defaults to docdir)
  # if the 'safe-paths' attribute is true (the default).
  #
  # asset_dir    - The String asset directory as provided in the configuration
  # asset_name   - The String name of the property being resolved (for use in
  #                the warning message) (default: 'asset directory')
  #
  # Examples
  #
  #  # given these fixtures
  #  document.attr('docdir')
  #  # => "/path/to/docdir"
  #  document.attr('safe-paths')
  #  # => true
  #
  #  # then
  #  normalize_asset_path('images')
  #  # => "/path/to/docdir/images"
  #  normalize_asset_path('/etc/images')
  #  # => "/path/to/docdir/images"
  #  normalize_asset_path('../images')
  #  # => "/path/to/docdir/images"
  #
  #  # given these fixtures
  #  document.attr('docdir')
  #  # => "/path/to/docdir"
  #  document.attr('safe-paths')
  #  # => false
  #
  #  # then
  #  normalize_asset_path('images')
  #  # => "/path/to/docdir/images"
  #  normalize_asset_path('/etc/images')
  #  # => "/etc/images"
  #  normalize_asset_path('../images')
  #  # => "/path/to/images"
  #
  # Returns The normalized asset directory as a String
  def normalize_asset_path(asset_dir, asset_name = 'asset directory')
    require 'pathname'

    input_path = File.expand_path(document.attr('docdir'))
    asset_path = Pathname.new(asset_dir)
    
    if asset_path.relative?
      asset_path = File.expand_path(File.join(input_path, asset_dir))
    else
      asset_path = asset_path.cleanpath.to_s
    end

    if document.attr('safepaths', true)
      relative_asset_dir = Pathname.new(asset_path).relative_path_from(Pathname.new(input_path)).to_s
      if relative_asset_dir.start_with?('..')
        puts 'asciidoctor: WARNING: ' + asset_name + ' has illegal reference to ancestor of docdir'
        relative_asset_dir.sub!(/^(?:\.\.\/)*/, '')
        # just to be absolutely sure ;)
        if relative_asset_dir[0..0] == '.'
          raise 'Substitution of parent path references failed for ' + relative_asset_dir
        end
        asset_path = File.expand_path(File.join(input_path, relative_asset_dir))
      end
    end

    asset_path
  end

end<|MERGE_RESOLUTION|>--- conflicted
+++ resolved
@@ -129,12 +129,8 @@
     else
       image_path = normalize_asset_path(target_image)
     end
-<<<<<<< HEAD
+
     'data:' + mimetype + ';base64,' + Base64.encode64(IO.read(image_path)).delete("\n")
-=======
-
-    'data:' + mimetype + ';base64,' + Base64.strict_encode64(IO.read(image_path))
->>>>>>> c98bb77f
   end
 
   # Public: Normalize the specified asset directory to a concrete directory path
