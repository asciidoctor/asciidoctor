--- conflicted
+++ resolved
@@ -158,11 +158,7 @@
   # name - the String name of the option
   #
   # Returns nothing
-<<<<<<< HEAD
-  def set_option name
-=======
   def set_option name # rubocop:disable Naming/AccessorMethodName
->>>>>>> eb7bbda6
     @attributes[%(#{name}-option)] = ''
     nil
   end
