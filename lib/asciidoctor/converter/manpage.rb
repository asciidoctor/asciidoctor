# frozen_string_literal: true

module Asciidoctor
# A built-in {Converter} implementation that generates the man page (groff) format.
#
# The output of this converter adheres to the man definition as defined by
# groff and uses the manpage output of the DocBook toolchain as a foundation.
# That means if you've previously been generating man pages using the a2x tool
# from AsciiDoc.py, you should be able to achieve a very similar result
# using this converter. Though you'll also get to enjoy some notable
# enhancements that have been added since, such as the customizable linkstyle.
#
# See http://www.gnu.org/software/groff/manual/html_node/Man-usage.html#Man-usage
class Converter::ManPageConverter < Converter::Base
  register_for 'manpage'

  WHITESPACE = %(#{LF}#{TAB} )
  ET = ' ' * 8
  ESC = ?\u001b # troff leader marker
  ESC_BS = %(#{ESC}\\) # escaped backslash (indicates troff formatting sequence)
  ESC_FS = %(#{ESC}.)  # escaped full stop (indicates troff macro)

  LiteralBackslashRx = /\A\\|(#{ESC})?\\/
  LeadingPeriodRx = /^\./
  EscapedMacroRx = /^(?:#{ESC}\\c\n)?#{ESC}\.((?:URL|MTO) "#{CC_ANY}*?" "#{CC_ANY}*?" )( |[^\s]*)(#{CC_ANY}*?)(?: *#{ESC}\\c)?$/
  MalformedEscapedMacroRx = /(#{ESC}\\c) (#{ESC}\.(?:URL|MTO) )/
  MockMacroRx = %r(</?(#{ESC}\\[^>]+)>)
  EmDashCharRefRx = /&#8212;(?:&#8203;)?/
  EllipsisCharRefRx = /&#8230;(?:&#8203;)?/
  WrappedIndentRx = /#{CG_BLANK}*#{LF}#{CG_BLANK}*/
  XMLMarkupRx = /&#?[a-z\d]+;|</
  PCDATAFilterRx = %r((&#?[a-z\d]+;|<#{ESC}\\f\(CR.*?</#{ESC}\\fP>|<[^>]+>)|([^&<]+))

  def initialize backend, opts = {}
    @backend = backend
    init_backend_traits basebackend: 'manpage', filetype: 'man', outfilesuffix: '.man', supports_templates: true
  end

  def convert_document node
    unless node.attr? 'mantitle'
      raise 'asciidoctor: ERROR: doctype must be set to manpage when using manpage backend'
    end
    mantitle = (node.attr 'mantitle').gsub InvalidSectionIdCharsRx, ''
    manvolnum = node.attr 'manvolnum', '1'
    manname = node.attr 'manname', mantitle
    manmanual = node.attr 'manmanual'
    mansource = node.attr 'mansource'
    docdate = (node.attr? 'reproducible') ? nil : (node.attr 'docdate')
    # NOTE the first line enables the table (tbl) preprocessor, necessary for non-Linux systems
    result = [%('\\" t
.\\"     Title: #{mantitle}
.\\"    Author: #{(node.attr? 'authors') ? (node.attr 'authors') : '[see the "AUTHOR(S)" section]'}
.\\" Generator: Asciidoctor #{node.attr 'asciidoctor-version'})]
    result << %(.\\"      Date: #{docdate}) if docdate
    result << %(.\\"    Manual: #{manmanual ? (manmanual.tr_s WHITESPACE, ' ') : '\ \&'}
.\\"    Source: #{mansource ? (mansource.tr_s WHITESPACE, ' ') : '\ \&'}
.\\"  Language: English
.\\")
    # TODO add document-level setting to disable capitalization of manname
    result << %(.TH "#{manify manname.upcase}" "#{manvolnum}" "#{docdate}" "#{mansource ? (manify mansource) : '\ \&'}" "#{manmanual ? (manify manmanual) : '\ \&'}")
    # define portability settings
    # see http://bugs.debian.org/507673
    # see http://lists.gnu.org/archive/html/groff/2009-02/msg00013.html
    result << '.ie \n(.g .ds Aq \(aq'
    result << '.el       .ds Aq \''
    # set sentence_space_size to 0 to prevent extra space between sentences separated by a newline
    # the alternative is to add \& at the end of the line
    result << '.ss \n[.ss] 0'
    # disable hyphenation
    result << '.nh'
    # disable justification (adjust text to left margin only)
    result << '.ad l'
    # define URL macro for portability
    # see http://web.archive.org/web/20060102165607/http://people.debian.org/~branden/talks/wtfm/wtfm.pdf
    #
    # Usage
    #
    # .URL "http://www.debian.org" "Debian" "."
    #
    # * First argument: the URL
    # * Second argument: text to be hyperlinked
    # * Third (optional) argument: text that needs to immediately trail the hyperlink without intervening whitespace
    result << '.de URL
\\fI\\\\$2\\fP <\\\\$1>\\\\$3
..
.als MTO URL
.if \n[.g] \{\
.  mso www.tmac
.  am URL
.    ad l
.  .
.  am MTO
.    ad l
.  .'
    result << %(.  LINKSTYLE #{node.attr 'man-linkstyle', 'blue R < >'})
    result << '.\}'

    unless node.noheader
      if node.attr? 'manpurpose'
        mannames = node.attr 'mannames', [manname]
        result << %(.SH "#{(node.attr 'manname-title', 'NAME').upcase}"
#{mannames.map {|n| (manify n).gsub '\-', '-' }.join ', '} \\- #{manify node.attr('manpurpose'), whitespace: :normalize})
      end
    end

    result << node.content

    # QUESTION should NOTES come after AUTHOR(S)?
    append_footnotes result, node

    unless (authors = node.authors).empty?
      if authors.size > 1
        result << '.SH "AUTHORS"'
        authors.each do |author|
          result << %(.sp
#{author.name})
        end
      else
        result << %(.SH "AUTHOR"
.sp
#{authors[0].name})
      end
    end

    result.join LF
  end

  # NOTE embedded doesn't really make sense in the manpage backend
  def convert_embedded node
    result = [node.content]

    append_footnotes result, node

    # QUESTION should we add an AUTHOR(S) section?

    result.join LF
  end

  def convert_section node
    result = []
    if node.level > 1
      macro = 'SS'
      # QUESTION why captioned title? why not when level == 1?
      stitle = node.captioned_title
    else
      macro = 'SH'
      stitle = uppercase_pcdata node.title
    end
    result << %(.#{macro} "#{manify stitle}"
#{node.content})
    result.join LF
  end

  def convert_admonition node
    result = []
    result << %(.if n .sp
.RS 4
.it 1 an-trap
.nr an-no-space-flag 1
.nr an-break-flag 1
.br
.ps +1
.B #{node.attr 'textlabel'}#{node.title? ? "\\fP: #{manify node.title}" : ''}
.ps -1
.br
#{enclose_content node}
.sp .5v
.RE)
    result.join LF
  end

  def convert_colist node
    result = []
    result << %(.sp
.B #{manify node.title}
.br) if node.title?
    result << '.TS
tab(:);
r lw(\n(.lu*75u/100u).'

    num = 0
    node.items.each do |item|
      result << %(\\fB(#{num += 1})\\fP\\h'-2n':T{)
      result << (manify item.text, whitespace: :normalize)
      result << item.content if item.blocks?
      result << 'T}'
    end
    result << '.TE'
    result.join LF
  end

  # TODO implement horizontal (if it makes sense)
  def convert_dlist node
    result = []
    result << %(.sp
.B #{manify node.title}
.br) if node.title?
    counter = 0
    node.items.each do |terms, dd|
      counter += 1
      case node.style
      when 'qanda'
        result << %(.sp
#{counter}. #{manify terms.map {|dt| dt.text }.join ' '}
.RS 4)
      else
        result << %(.sp
#{manify terms.map {|dt| dt.text }.join(', '), whitespace: :normalize}
.RS 4)
      end
      if dd
        result << (manify dd.text, whitespace: :normalize) if (has_text = dd.text?)
        if dd.blocks?
          dd_content = dd.content
          dd_content = dd_content.slice 4, dd_content.length if !has_text && (dd_content.start_with? %(.sp\n))
          result << dd_content
        end
      end
      result << '.RE'
    end
    result.join LF
  end

  def convert_example node
    result = []
    result << (node.title? ? %(.sp
.B #{manify node.captioned_title}
.br) : '.sp')
    result << %(.RS 4
#{enclose_content node}
.RE)
    result.join LF
  end

  def convert_floating_title node
    %(.SS "#{manify node.title}")
  end

  def convert_image node
    result = []
    result << (node.title? ? %(.sp
.B #{manify node.captioned_title}
.br) : '.sp')
    result << %([#{manify node.alt}])
    result.join LF
  end

  def convert_listing node
    result = []
    result << %(.sp
.B #{manify node.captioned_title}
.br) if node.title?
    result << %(.sp
.if n .RS 4
.nf
.fam C
#{manify node.content, whitespace: :preserve}
.fam
.fi
.if n .RE)
    result.join LF
  end

  def convert_literal node
    result = []
    result << %(.sp
.B #{manify node.title}
.br) if node.title?
    result << %(.sp
.if n .RS 4
.nf
.fam C
#{manify node.content, whitespace: :preserve}
.fam
.fi
.if n .RE)
    result.join LF
  end

  def convert_sidebar node
    result = []
    result << (node.title? ? %(.sp
.B #{manify node.title}
.br) : '.sp')
    result << %(.RS 4
#{enclose_content node}
.RE)
    result.join LF
  end

  def convert_olist node
    result = []
    result << %(.sp
.B #{manify node.title}
.br) if node.title?

    start = (node.attr 'start', 1).to_i
    node.items.each_with_index do |item, idx|
      result << %(.sp
.RS 4
.ie n \\{\\
\\h'-04' #{numeral = idx + start}.\\h'+01'\\c
.\\}
.el \\{\\
.  sp -1
.  IP " #{numeral}." 4.2
.\\}#{(list_text = manify item.text, whitespace: :normalize).empty? ? '' : LF + list_text})
      if item.blocks?
        item_content = item.content
        item_content = item_content.slice 4, item_content.length if list_text.empty? && (item_content.start_with? %(.sp\n))
        result << item_content
      end
      result << '.RE'
    end
    result.join LF
  end

  def convert_open node
    case node.style
    when 'abstract', 'partintro'
      enclose_content node
    else
      node.content
    end
  end

  def convert_page_break node
    '.bp'
  end

  def convert_paragraph node
    if node.title?
      %(.sp
.B #{manify node.title}
.br
#{manify node.content, whitespace: :normalize})
    else
      %(.sp
#{manify node.content, whitespace: :normalize})
    end
  end

  alias convert_pass content_only
  alias convert_preamble content_only

  def convert_quote node
    result = []
    if node.title?
      result << %(.sp
.RS 3
.B #{manify node.title}
.br
.RE)
    end
    attribution_line = (node.attr? 'citetitle') ? %(#{node.attr 'citetitle'} ) : nil
    attribution_line = (node.attr? 'attribution') ? %[#{attribution_line}\\(em #{node.attr 'attribution'}] : nil
    result << %(.RS 3
.ll -.6i
#{enclose_content node}
.br
.RE
.ll)
    if attribution_line
      result << %(.RS 5
.ll -.10i
#{attribution_line}
.RE
.ll)
    end
    result.join LF
  end

  def convert_stem node
    result = []
    result << (node.title? ? %(.sp
.B #{manify node.title}
.br) : '.sp')
    open, close = BLOCK_MATH_DELIMITERS[node.style.to_sym]
    if ((equation = node.content).start_with? open) && (equation.end_with? close)
      equation = equation.slice open.length, equation.length - open.length - close.length
    end
    result << %(#{manify equation, whitespace: :preserve} (#{node.style}))
    result.join LF
  end

  # NOTE This handler inserts empty cells to account for colspans and rowspans.
  # In order to support colspans and rowspans propertly, that information must
  # be computed up front and consulted when rendering the cell as this information
  # is not available on the cell itself.
  def convert_table node
    result = []
    if node.title?
      result << %(.sp
.it 1 an-trap
.nr an-no-space-flag 1
.nr an-break-flag 1
.br
.B #{manify node.captioned_title}
)
    end
    result << %(.TS#{LF}allbox tab(:);)
    row_header = []
    row_text = []
    row_index = 0
    node.rows.to_h.each do |tsec, rows|
      rows.each do |row|
        row_header[row_index] ||= []
        row_text[row_index] ||= []
        remaining_cells = row.size
        row.each_with_index do |cell, cell_index|
          remaining_cells -= 1
          row_header[row_index][cell_index] ||= []
          # add an empty cell as a placeholder if this is a rowspan cell
          if row_header[row_index][cell_index] == ['^t']
            row_text[row_index] << %(T{#{LF}T}:)
          end
          row_text[row_index] << %(T{#{LF})
          cell_halign = (cell.attr 'halign', 'left').chr
          if tsec == :body
            if row_header[row_index].empty? || row_header[row_index][cell_index].empty?
              row_header[row_index][cell_index] << %(#{cell_halign}t)
            else
              row_header[row_index][cell_index + 1] ||= []
              row_header[row_index][cell_index + 1] << %(#{cell_halign}t)
            end
            case cell.style
            when :asciidoc
              cell_content = cell.content
            when :literal
              cell_content = %(.nf#{LF}#{manify cell.text, whitespace: :preserve}#{LF}.fi)
            else
              cell_content = cell.content.map {|p| manify p, whitespace: :normalize }.join %(#{LF}.sp#{LF})
            end
            row_text[row_index] << %(#{cell_content}#{LF})
          else # tsec == :head || tsec == :foot
            if row_header[row_index].empty? || row_header[row_index][cell_index].empty?
              row_header[row_index][cell_index] << %(#{cell_halign}tB)
            else
              row_header[row_index][cell_index + 1] ||= []
              row_header[row_index][cell_index + 1] << %(#{cell_halign}tB)
            end
            row_text[row_index] << %(#{manify cell.text, whitespace: :normalize}#{LF})
          end
          if cell.colspan && cell.colspan > 1
            (cell.colspan - 1).times do |i|
              if row_header[row_index].empty? || row_header[row_index][cell_index].empty?
                row_header[row_index][cell_index + i] << 'st'
              else
                row_header[row_index][cell_index + 1 + i] ||= []
                row_header[row_index][cell_index + 1 + i] << 'st'
              end
            end
          end
          if cell.rowspan && cell.rowspan > 1
            (cell.rowspan - 1).times do |i|
              row_header[row_index + 1 + i] ||= []
              if row_header[row_index + 1 + i].empty? || row_header[row_index + 1 + i][cell_index].empty?
                row_header[row_index + 1 + i][cell_index] ||= []
                row_header[row_index + 1 + i][cell_index] << '^t'
              else
                row_header[row_index + 1 + i][cell_index + 1] ||= []
                row_header[row_index + 1 + i][cell_index + 1] << '^t'
              end
            end
          end
          if remaining_cells >= 1
            row_text[row_index] << 'T}:'
          else
            row_text[row_index] << %(T}#{LF})
          end
        end
        row_index += 1
      end unless rows.empty?
    end

    if node.has_header_option && (header_row_text = row_text[0])
      result << %(#{LF}#{row_header[0].join ' '}.)
      result << %(#{LF}#{header_row_text.join})
      result << '.T&'
      row_text = row_text.slice 1, row_text.length
    end
    result << %(#{LF}#{row_header[0].map { 'lt' }.join ' '}.#{LF})
    row_text.each {|row| result << row.join }
    result << %(.TE#{LF}.sp)
    result.join
  end

  def convert_thematic_break node
    '.sp
.ce
\l\'\n(.lu*25u/100u\(ap\''
  end

  alias convert_toc skip

  def convert_ulist node
    result = []
    result << %(.sp
.B #{manify node.title}
.br) if node.title?
    node.items.map do |item|
      result << %[.sp
.RS 4
.ie n \\{\\
\\h'-04'\\(bu\\h'+03'\\c
.\\}
.el \\{\\
.  sp -1
.  IP \\(bu 2.3
.\\}#{(list_text = manify item.text, whitespace: :normalize).empty? ? '' : LF + list_text}]
      if item.blocks?
        item_content = item.content
        item_content = item_content.slice 4, item_content.length if list_text.empty? && (item_content.start_with? %(.sp\n))
        result << item_content
      end
      result << '.RE'
    end
    result.join LF
  end

  def convert_verse node
    result = []
    if node.title?
      result << %(.sp
.B #{manify node.title}
.br)
    end
    attribution_line = (node.attr? 'citetitle') ? %(#{node.attr 'citetitle'} ) : nil
    attribution_line = (node.attr? 'attribution') ? %[#{attribution_line}\\(em #{node.attr 'attribution'}] : nil
    result << %(.sp
.nf
#{manify node.content, whitespace: :preserve}
.fi
.br)
    if attribution_line
      result << %(.in +.5i
.ll -.5i
#{attribution_line}
.in
.ll)
    end
    result.join LF
  end

  def convert_video node
    start_param = (node.attr? 'start') ? %(&start=#{node.attr 'start'}) : ''
    end_param = (node.attr? 'end') ? %(&end=#{node.attr 'end'}) : ''
    result = []
    result << (node.title? ? %(.sp
.B #{manify node.title}
.br) : '.sp')
    result << %(<#{node.media_uri node.attr 'target'}#{start_param}#{end_param}> (video))
    result.join LF
  end

  def convert_inline_anchor node
    target = node.target
    case node.type
    when :link
      if target.start_with? 'mailto:'
        macro = 'MTO'
        target = target.slice 7, target.length
      else
        macro = 'URL'
      end
      if (text = node.text) == target
        text = ''
      else
        text = text.gsub '"', %[#{ESC_BS}(dq]
      end
      target = target.sub '@', %[#{ESC_BS}(at] if macro == 'MTO'
      %(#{ESC_BS}c#{LF}#{ESC_FS}#{macro} "#{target}" "#{text}" )
    when :xref
      unless (text = node.text)
        if AbstractNode === (ref = (@refs ||= node.document.catalog[:refs])[refid = node.attributes['refid']] || (refid.nil_or_empty? ? (top = get_root_document node) : nil))
          if (@resolving_xref ||= (outer = true)) && outer && (text = ref.xreftext node.attr 'xrefstyle', nil, true)
            text = uppercase_pcdata text if ref.context === :section && ref.level < 2 && text == ref.title
          else
            text = top ? '[^top]' : %([#{refid}])
          end
          @resolving_xref = nil if outer
        else
          text = %([#{refid}])
        end
      end
      text
    when :ref, :bibref
      # These are anchor points, which shouldn't be visible
      ''
    else
      logger.warn %(unknown anchor type: #{node.type.inspect})
      nil
    end
  end

  def convert_inline_break node
    %(#{node.text}#{LF}#{ESC_FS}br)
  end

  def convert_inline_button node
    %(<#{ESC_BS}fB>[#{ESC_BS}0#{node.text}#{ESC_BS}0]</#{ESC_BS}fP>)
  end

  def convert_inline_callout node
    %(<#{ESC_BS}fB>(#{node.text})<#{ESC_BS}fP>)
  end

  def convert_inline_footnote node
    if (index = node.attr 'index')
      %([#{index}])
    elsif node.type == :xref
      %([#{node.text}])
    end
  end

  def convert_inline_image node
    (node.attr? 'link') ? %([#{node.alt}] <#{node.attr 'link'}>) : %([#{node.alt}])
  end

  def convert_inline_indexterm node
    node.type == :visible ? node.text : ''
  end

  def convert_inline_kbd node
    %[<#{ESC_BS}f(CR>#{(keys = node.attr 'keys').size == 1 ? keys[0] : (keys.join "#{ESC_BS}0+#{ESC_BS}0")}</#{ESC_BS}fP>]
  end

  def convert_inline_menu node
    caret = %[#{ESC_BS}0#{ESC_BS}(fc#{ESC_BS}0]
    menu = node.attr 'menu'
    if !(submenus = node.attr 'submenus').empty?
      submenu_path = submenus.map {|item| %(<#{ESC_BS}fI>#{item}</#{ESC_BS}fP>) }.join caret
      %(<#{ESC_BS}fI>#{menu}</#{ESC_BS}fP>#{caret}#{submenu_path}#{caret}<#{ESC_BS}fI>#{node.attr 'menuitem'}</#{ESC_BS}fP>)
    elsif (menuitem = node.attr 'menuitem')
      %(<#{ESC_BS}fI>#{menu}#{caret}#{menuitem}</#{ESC_BS}fP>)
    else
      %(<#{ESC_BS}fI>#{menu}</#{ESC_BS}fP>)
    end
  end

  # NOTE use fake XML elements to prevent creating artificial word boundaries
  def convert_inline_quoted node
    case node.type
    when :emphasis
      %(<#{ESC_BS}fI>#{node.text}</#{ESC_BS}fP>)
    when :strong
      %(<#{ESC_BS}fB>#{node.text}</#{ESC_BS}fP>)
    when :monospaced
      %[<#{ESC_BS}f(CR>#{node.text}</#{ESC_BS}fP>]
    when :single
      %[<#{ESC_BS}(oq>#{node.text}</#{ESC_BS}(cq>]
    when :double
      %[<#{ESC_BS}(lq>#{node.text}</#{ESC_BS}(rq>]
    else
      node.text
    end
  end

  def self.write_alternate_pages mannames, manvolnum, target
    return unless mannames && mannames.size > 1
    mannames.shift
    manvolext = %(.#{manvolnum})
    dir, basename = ::File.split target
    mannames.each do |manname|
      ::File.write ::File.join(dir, %(#{manname}#{manvolext})), %(.so #{basename}), mode: FILE_WRITE_MODE
    end
  end

  private

  def append_footnotes result, node
<<<<<<< HEAD
    if node.footnotes? && !(node.attr? 'nofootnotes')
      result << '.SH "NOTES"'
      node.footnotes.each do |fn|
        result << %(.IP [#{fn.index}])
        # NOTE restore newline in escaped macro that gets removed by normalize_text in substitutor
        if (text = fn.text).include? %(#{ESC}\\c #{ESC}.)
          text = (manify %(#{text.gsub MalformedEscapedMacroRx, %(\\1#{LF}\\2)} ), whitespace: :normalize).chomp ' '
        else
          text = manify text, whitespace: :normalize
        end
        result << text
=======
    return unless node.footnotes? && !(node.attr? 'nofootnotes')
    result << '.SH "NOTES"'
    node.footnotes.each do |fn|
      result << %(.IP [#{fn.index}])
      # NOTE restore newline in escaped macro that gets removed by normalize_text in substitutor
      if (text = fn.text).include? %(#{ESC}\\c #{ESC}.)
        text = (manify %(#{text.gsub MalformedEscapedMacroRx, %(\\1#{LF}\\2)} ), whitespace: :normalize).chomp ' '
      else
        text = manify text, whitespace: :normalize
>>>>>>> eb7bbda6
      end
      result << text
    end
  end

  # Converts HTML entity references back to their original form, escapes
  # special man characters and strips trailing whitespace.
  #
  # It's crucial that text only ever pass through manify once.
  #
  # str  - the String to convert
  # opts - an Hash of options to control processing (default: {})
  #        * :whitespace an enum that indicates how to handle whitespace; supported options are:
  #          :preserve - preserve spaces (only expanding tabs); :normalize - normalize whitespace
  #          (remove spaces around newlines); :collapse - collapse adjacent whitespace to a single
  #          space (default: :collapse)
  #        * :append_newline a Boolean that indicates whether to append a newline to the result (default: false)
  def manify str, opts = {}
    case opts.fetch :whitespace, :collapse
    when :preserve
      str = (str.gsub TAB, ET).gsub(/(^)?  +/) { $1 ? $& : %(#{ESC_BS}&#{$&}) }
    when :normalize
      str = str.gsub WrappedIndentRx, LF
    else
      str = str.tr_s WHITESPACE, ' '
    end
<<<<<<< HEAD
    str = str.
      gsub(LiteralBackslashRx) { $1 ? $& : '\\(rs' }. # literal backslash (not a troff escape sequence)
      gsub(EllipsisCharRefRx, '...'). # horizontal ellipsis
      gsub(LeadingPeriodRx, '\\\&.'). # leading . is used in troff for macro call or other formatting; replace with \&.
      gsub(EscapedMacroRx) { (rest = $3.lstrip).empty? ? %(.#{$1}"#{$2}") : %(.#{$1}"#{$2.rstrip}"#{LF}#{rest}) }. # drop orphaned \c escape lines, unescape troff macro, quote adjacent character, isolate macro line
      gsub('-', '\-').
      gsub('&lt;', '<').
      gsub('&gt;', '>').
      gsub('&#43;', '+').      # plus sign; alternately could use \c(pl
      gsub('&#160;', '\~').    # non-breaking space
      gsub('&#169;', '\(co').  # copyright sign
      gsub('&#174;', '\(rg').  # registered sign
      gsub('&#8482;', '\(tm'). # trademark sign
      gsub('&#176;', '\(de').  # degree sign
      gsub('&#8201;', ' ').    # thin space
      gsub('&#8211;', '\(en'). # en dash
      gsub(EmDashCharRefRx, '\(em'). # em dash
      gsub('&#8216;', '\(oq'). # left single quotation mark
      gsub('&#8217;', '\(cq'). # right single quotation mark
      gsub('&#8220;', '\(lq'). # left double quotation mark
      gsub('&#8221;', '\(rq'). # right double quotation mark
      gsub('&#8592;', '\(<-'). # leftwards arrow
      gsub('&#8594;', '\(->'). # rightwards arrow
      gsub('&#8656;', '\(lA'). # leftwards double arrow
      gsub('&#8658;', '\(rA'). # rightwards double arrow
      gsub('&#8203;', '\:').   # zero width space
      gsub('&amp;', '&').      # literal ampersand (NOTE must take place after any other replacement that includes &)
      gsub('\'', '\*(Aq').     # apostrophe / neutral single quote
      gsub(MockMacroRx, '\1'). # mock boundary
      gsub(ESC_BS, '\\').      # unescape troff backslash (NOTE update if more escapes are added)
      gsub(ESC_FS, '.').       # unescape full stop in troff commands (NOTE must take place after gsub(LeadingPeriodRx))
      rstrip                   # strip trailing space
=======
    str = str
      .gsub(LiteralBackslashRx) { $1 ? $& : '\\(rs' } # literal backslash (not a troff escape sequence)
      .gsub(EllipsisCharRefRx, '...') # horizontal ellipsis
      .gsub(LeadingPeriodRx, '\\\&.') # leading . is used in troff for macro call or other formatting; replace with \&.
      .gsub(EscapedMacroRx) { (rest = $3.lstrip).empty? ? %(.#{$1}"#{$2}") : %(.#{$1}"#{$2.rstrip}"#{LF}#{rest}) } # drop orphaned \c escape lines, unescape troff macro, quote adjacent character, isolate macro line
      .gsub('-', '\-')
      .gsub('&lt;', '<')
      .gsub('&gt;', '>')
      .gsub('&#43;', '+')       # plus sign; alternately could use \c(pl
      .gsub('&#160;', '\~')     # non-breaking space
      .gsub('&#169;', '\(co')   # copyright sign
      .gsub('&#174;', '\(rg')   # registered sign
      .gsub('&#8482;', '\(tm')  # trademark sign
      .gsub('&#176;', '\(de')   # degree sign
      .gsub('&#8201;', ' ')     # thin space
      .gsub('&#8211;', '\(en')  # en dash
      .gsub(EmDashCharRefRx, '\(em') # em dash
      .gsub('&#8216;', '\(oq')  # left single quotation mark
      .gsub('&#8217;', '\(cq')  # right single quotation mark
      .gsub('&#8220;', '\(lq')  # left double quotation mark
      .gsub('&#8221;', '\(rq')  # right double quotation mark
      .gsub('&#8592;', '\(<-')  # leftwards arrow
      .gsub('&#8594;', '\(->')  # rightwards arrow
      .gsub('&#8656;', '\(lA')  # leftwards double arrow
      .gsub('&#8658;', '\(rA')  # rightwards double arrow
      .gsub('&#8203;', '\:')    # zero width space
      .gsub('&amp;', '&')       # literal ampersand (NOTE must take place after any other replacement that includes &)
      .gsub('\'', '\*(Aq')      # apostrophe / neutral single quote
      .gsub(MockMacroRx, '\1')  # mock boundary
      .gsub(ESC_BS, '\\')       # unescape troff backslash (NOTE update if more escapes are added)
      .gsub(ESC_FS, '.')        # unescape full stop in troff commands (NOTE must take place after gsub(LeadingPeriodRx))
      .rstrip                   # strip trailing space
>>>>>>> eb7bbda6
    opts[:append_newline] ? %(#{str}#{LF}) : str
  end

  def uppercase_pcdata string
    (XMLMarkupRx.match? string) ? string.gsub(PCDATAFilterRx) { $2 ? $2.upcase : $1 } : string.upcase
  end

  def enclose_content node
    node.content_model == :compound ? node.content : %(.sp#{LF}#{manify node.content, whitespace: :normalize})
  end

  def get_root_document node
    while (node = node.document).nested?
      node = node.parent_document
    end
    node
  end
end
end<|MERGE_RESOLUTION|>--- conflicted
+++ resolved
@@ -669,19 +669,6 @@
   private
 
   def append_footnotes result, node
-<<<<<<< HEAD
-    if node.footnotes? && !(node.attr? 'nofootnotes')
-      result << '.SH "NOTES"'
-      node.footnotes.each do |fn|
-        result << %(.IP [#{fn.index}])
-        # NOTE restore newline in escaped macro that gets removed by normalize_text in substitutor
-        if (text = fn.text).include? %(#{ESC}\\c #{ESC}.)
-          text = (manify %(#{text.gsub MalformedEscapedMacroRx, %(\\1#{LF}\\2)} ), whitespace: :normalize).chomp ' '
-        else
-          text = manify text, whitespace: :normalize
-        end
-        result << text
-=======
     return unless node.footnotes? && !(node.attr? 'nofootnotes')
     result << '.SH "NOTES"'
     node.footnotes.each do |fn|
@@ -691,7 +678,6 @@
         text = (manify %(#{text.gsub MalformedEscapedMacroRx, %(\\1#{LF}\\2)} ), whitespace: :normalize).chomp ' '
       else
         text = manify text, whitespace: :normalize
->>>>>>> eb7bbda6
       end
       result << text
     end
@@ -718,40 +704,6 @@
     else
       str = str.tr_s WHITESPACE, ' '
     end
-<<<<<<< HEAD
-    str = str.
-      gsub(LiteralBackslashRx) { $1 ? $& : '\\(rs' }. # literal backslash (not a troff escape sequence)
-      gsub(EllipsisCharRefRx, '...'). # horizontal ellipsis
-      gsub(LeadingPeriodRx, '\\\&.'). # leading . is used in troff for macro call or other formatting; replace with \&.
-      gsub(EscapedMacroRx) { (rest = $3.lstrip).empty? ? %(.#{$1}"#{$2}") : %(.#{$1}"#{$2.rstrip}"#{LF}#{rest}) }. # drop orphaned \c escape lines, unescape troff macro, quote adjacent character, isolate macro line
-      gsub('-', '\-').
-      gsub('&lt;', '<').
-      gsub('&gt;', '>').
-      gsub('&#43;', '+').      # plus sign; alternately could use \c(pl
-      gsub('&#160;', '\~').    # non-breaking space
-      gsub('&#169;', '\(co').  # copyright sign
-      gsub('&#174;', '\(rg').  # registered sign
-      gsub('&#8482;', '\(tm'). # trademark sign
-      gsub('&#176;', '\(de').  # degree sign
-      gsub('&#8201;', ' ').    # thin space
-      gsub('&#8211;', '\(en'). # en dash
-      gsub(EmDashCharRefRx, '\(em'). # em dash
-      gsub('&#8216;', '\(oq'). # left single quotation mark
-      gsub('&#8217;', '\(cq'). # right single quotation mark
-      gsub('&#8220;', '\(lq'). # left double quotation mark
-      gsub('&#8221;', '\(rq'). # right double quotation mark
-      gsub('&#8592;', '\(<-'). # leftwards arrow
-      gsub('&#8594;', '\(->'). # rightwards arrow
-      gsub('&#8656;', '\(lA'). # leftwards double arrow
-      gsub('&#8658;', '\(rA'). # rightwards double arrow
-      gsub('&#8203;', '\:').   # zero width space
-      gsub('&amp;', '&').      # literal ampersand (NOTE must take place after any other replacement that includes &)
-      gsub('\'', '\*(Aq').     # apostrophe / neutral single quote
-      gsub(MockMacroRx, '\1'). # mock boundary
-      gsub(ESC_BS, '\\').      # unescape troff backslash (NOTE update if more escapes are added)
-      gsub(ESC_FS, '.').       # unescape full stop in troff commands (NOTE must take place after gsub(LeadingPeriodRx))
-      rstrip                   # strip trailing space
-=======
     str = str
       .gsub(LiteralBackslashRx) { $1 ? $& : '\\(rs' } # literal backslash (not a troff escape sequence)
       .gsub(EllipsisCharRefRx, '...') # horizontal ellipsis
@@ -784,7 +736,6 @@
       .gsub(ESC_BS, '\\')       # unescape troff backslash (NOTE update if more escapes are added)
       .gsub(ESC_FS, '.')        # unescape full stop in troff commands (NOTE must take place after gsub(LeadingPeriodRx))
       .rstrip                   # strip trailing space
->>>>>>> eb7bbda6
     opts[:append_newline] ? %(#{str}#{LF}) : str
   end
 
