# Public: Methods for managing blocks of Asciidoc content in a section.
#
# Examples
#
#   block = Asciidoctor::Block.new(document, :paragraph, ["`This` is a <test>"])
#   block.content
#   => ["<em>This</em> is a &lt;test&gt;"]
class Asciidoctor::Block
  # Public: Get the Symbol context for this section block.
  attr_reader :context

  # Public: Create alias for context to be consistent w/ AsciiDoc
  alias :blockname :context

  # Public: Get the Array of sub-blocks for this section block.
  attr_reader :blocks

  # Public: Get/Set the original Array content for this section block.
  attr_accessor :buffer

  # Public: Get/Set the String section anchor name.
  attr_accessor :anchor

  # Public: Get/Set the Integer block level (for nested elements, like
  # list elements).
  attr_accessor :level

  # Public: Get/Set the String block title.
  attr_accessor :title

  # Public: Get/Set the String block caption.
  attr_accessor :caption

  # Public: Initialize an Asciidoctor::Block object.
  #
  # parent  - The parent Asciidoc Object.
  # context - The Symbol context name for the type of content.
  # buffer  - The Array buffer of source data.

  # TODO: Don't really need the parent, just the document (for access
  # both to its renderer, as well as its references and other defined
  # elements). Would probably be better to pass in just the document.
  def initialize(parent, context, buffer=nil)
    @parent = parent
    @context = context
    @buffer = buffer

    @blocks = []
  end

  # Public: Get the Asciidoctor::Document instance to which this Block belongs
  def document
    return @document if @document
    @document = (@parent.is_a?(Asciidoctor::Document) ? @parent : @parent.document)
  end

  # Public: Get the Asciidoctor::Renderer instance being used for the ancestor
  # Asciidoctor::Document instance.
  def renderer
    # wouldn't @parent.renderer work here? I believe so
    document.renderer
  end

  # Public: Get the rendered String content for this Block.  If the block
  # has child blocks, the content method should cause them to be
  # rendered and returned as content that can be included in the
  # parent block's template.
  def render
    Asciidoctor.debug "Now attempting to render for #{context} my own bad #{self}"
    Asciidoctor.debug "Parent is #{@parent}"
    Asciidoctor.debug "Renderer is #{renderer}"
    renderer.render("section_#{context}", self)
  end

  def splain(parent_level = 0)
    parent_level += 1
    Asciidoctor.puts_indented(parent_level, "Block title: #{title}") unless self.title.nil?
    Asciidoctor.puts_indented(parent_level, "Block anchor: #{anchor}") unless self.anchor.nil?
    Asciidoctor.puts_indented(parent_level, "Block caption: #{caption}") unless self.caption.nil?
    Asciidoctor.puts_indented(parent_level, "Block level: #{level}") unless self.level.nil?
    Asciidoctor.puts_indented(parent_level, "Block context: #{context}") unless self.context.nil?

    Asciidoctor.puts_indented(parent_level, "Blocks: #{@blocks.count}")

    if buffer.is_a? Enumerable
      buffer.each_with_index do |buf, i|
        Asciidoctor.puts_indented(parent_level, "v" * (60 - parent_level*2))
        Asciidoctor.puts_indented(parent_level, "Buffer ##{i} is a #{buf.class}")
        Asciidoctor.puts_indented(parent_level, "Name is #{buf.name rescue 'n/a'}")

        if buf.respond_to? :splain
          buf.splain(parent_level)
        else
          Asciidoctor.puts_indented(parent_level, "Buffer: #{buf}")
        end
        Asciidoctor.puts_indented(parent_level, "^" * (60 - parent_level*2))
      end
    else
      if buffer.respond_to? :splain
        buffer.splain(parent_level)
      else
        Asciidoctor.puts_indented(parent_level, "Buffer: #{@buffer}")
      end
    end

    @blocks.each_with_index do |block, i|
      Asciidoctor.puts_indented(parent_level, "v" * (60 - parent_level*2))
      Asciidoctor.puts_indented(parent_level, "Block ##{i} is a #{block.class}")
      Asciidoctor.puts_indented(parent_level, "Name is #{block.name rescue 'n/a'}")

      block.splain(parent_level) if block.respond_to? :splain
      Asciidoctor.puts_indented(parent_level, "^" * (60 - parent_level*2))
    end
    nil
  end

  # Public: Get an HTML-ified version of the source buffer, with special
  # Asciidoc characters and entities converted to their HTML equivalents.
  #
  # Examples
  #
  #   doc = Asciidoctor::Document.new([])
  #   block = Asciidoctor::Block.new(doc, :paragraph,
  #             ['`This` is what happens when you <meet> a stranger in the <alps>!'])
  #   block.content
  #   => ["<em>This</em> is what happens when you &lt;meet&gt; a stranger in the &lt;alps&gt;!"]
  #
  # TODO:
  # * forced line breaks (partly done, at least in regular paragraphs)
  # * bold, mono
  # * double/single quotes
  # * super/sub script
  def content

    #Asciidoctor.debug "For the record, buffer is:"
    #Asciidoctor.debug @buffer.inspect

    case @context
<<<<<<< HEAD
    when :preamble, :oblock, :quote
=======
    when :dlist
      @buffer.map do |dt, dd|
        if !dt.anchor.nil? && !dt.anchor.empty?
          html_dt = "<a id=#{dt.anchor}></a>" + htmlify(dt.content)
        else
          html_dt = htmlify(dt.content)
        end
        if dd.content.empty?
          html_dd = ''
        else
          html_dd = "<p>#{htmlify(dd.content)}</p>"
        end
        html_dd += dd.blocks.map{|block| block.render}.join

        [html_dt, html_dd]
      end
    when :preamble, :oblock, :quote, :sidebar
>>>>>>> 098f75bd
      blocks.map{|block| block.render}.join
    when :colist
      @buffer.map do |li|
        htmlify(li.text) + li.blocks.map{|block| block.render}.join
      end
    # lists get iterated in template
    # list items recurse into this block when their text and content methods are called
    when :ulist, :olist, :dlist
      @buffer
    when :listing
      @buffer.map{|l| CGI.escapeHTML(l).gsub(/(<\d+>)/,'<b>\1</b>')}.join
    when :literal
      htmlify( @buffer.join.gsub( '*', '{asterisk}' ).gsub( '\'', '{apostrophe}' ))
    when :verse
      htmlify( sub_attributes(@buffer).map{ |l| l.strip }.join( "\n" ) )
    else
      lines = sub_attributes(@buffer).map do |line|
        line.strip
        line.gsub(Asciidoctor::REGEXP[:line_break], '\1{br-asciidoctor}')
      end
      lines = htmlify( lines.join )
      sub_html_attributes(lines)  # got to clean up the br-asciidoctor line-break
    end
  end

  # Attribute substitution
  #
  # TODO: Tom all the docs
  def sub_attributes(lines)
    Asciidoctor.debug "Entering #{__method__} from #{caller[0]}"
    if lines.is_a? String
      return_string = true
      lines = Array(lines)
    end

    result = lines.map do |line|
      Asciidoctor.debug "#{__method__} -> Processing line: #{line}"
      f = sub_special_chars(line)
      # gsub! doesn't have lookbehind, so we have to capture and re-insert
      f = f.gsub(/ (^|[^\\]) \{ (\w([\w\-_]+)?\w) \} /x) do
        if self.document.attributes.has_key?($2)
          # Substitute from user attributes first
          $1 + self.document.attributes[$2]
        elsif Asciidoctor::INTRINSICS.has_key?($2)
          # Then do intrinsics
          $1 + Asciidoctor::INTRINSICS[$2]
        elsif Asciidoctor::HTML_ELEMENTS.has_key?($2)
          $1 + Asciidoctor::HTML_ELEMENTS[$2]
        else
          Asciidoctor.debug "Bailing on key: #{$2}"
          # delete the line if it has a bad attribute
          # TODO: According to AsciiDoc, we're supposed to delete any line
          # containing a bad attribute. Eek! Can't do that here via gsub!.
          # (See `subs_attrs` function in asciidoc.py for many gory details.)
          "{ZZZZZ}"
        end
      end
      Asciidoctor.debug "#{__method__} -> Processed line: #{f}"
      f
    end
    #Asciidoctor.debug "#{__method__} -> result looks like #{result.inspect}"
    result.reject! {|l| l =~ /\{ZZZZZ\}/}

    if return_string
      result = result.join
    end
    result
  end

  def sub_html_attributes(lines)
    Asciidoctor.debug "Entering #{__method__} from #{caller[0]}"
    if lines.is_a? String
      return_string = true
      lines = Array(lines)
    end

    result = lines.map do |line|
      Asciidoctor.debug "#{__method__} -> Processing line: #{line}"
      # gsub! doesn't have lookbehind, so we have to capture and re-insert
      line.gsub(/ (^|[^\\]) \{ (\w[\w\-_]+\w) \} /x) do
        if Asciidoctor::HTML_ELEMENTS.has_key?($2)
          $1 + Asciidoctor::HTML_ELEMENTS[$2]
        else
          $1 + "{#{$2}}"
        end
      end
    end
    #Asciidoctor.debug "#{__method__} -> result looks like #{result.inspect}"
    result.reject! {|l| l =~ /\{ZZZZZ\}/}

    if return_string
      result = result.join
    end
    result
  end

  # Public: Append a sub-block to this section block
  #
  # block - The new sub-block.
  #
  #   block = Block.new(parent, :preamble)
  #
  #   block << Block.new(block, :paragraph, 'p1')
  #   block << Block.new(block, :paragraph, 'p2')
  #   block.blocks
  #   => ["p1", "p2"]
  def <<(block)
    @blocks << block
  end


  private

  # Private: Return a String HTML version of the source string, with
  # Asciidoc characters converted and HTML entities escaped.
  #
  # string - The String source string in Asciidoc format.
  #
  # Examples
  #
  #   asciidoc_string = "Make 'this' <emphasized>"
  #   htmlify(asciidoc_string)
  #   => "Make <em>this</em> &lt;emphasized&gt;"
  def htmlify(string)
    unless string.nil?
      html = string.dup

      # Convert reference links to "link:" asciidoc for later HTMLification.
      # This ensures that eg. "<<some reference>>" is turned into a link but
      # "`<<<<<` and `>>>>>` are conflict markers" is not.  This is much
      # easier before the HTML is escaped and <> are turned into entities.
      html.gsub!( /(^|[^<])<<([^<>,]+)(,([^>]*))?>>/ ) { "#{$1}link:##{$2}[" + ($4.nil? ? document.references[$2] : $4).to_s + "]" }

      # Do the same with URLs
      html.gsub!( /(^|[^(`|link:)])(https?:\/\/[^\[ ]+)(\[+[^\]]*\]+)?/ ) do
        pre = $1
        url = $2
        link = ( $3 || $2 ).gsub( /(^\[|\]$)/,'' )
        link = url if link.empty?

        "#{pre}link:#{url}[#{link}]"
      end

      html.gsub!(Asciidoctor::REGEXP[:biblio], '<a name="\1">[\1]</a>')
      html.gsub!(Asciidoctor::REGEXP[:ruler], '<hr>\n')
      html.gsub!(/``([^`']*)''/m, '&ldquo;\1&rdquo;')
      html.gsub!(/(?:\s|^)`([^`']*)'/m, '&lsquo;\1&rsquo;')

      # TODO: This text thus quoted is supposed to be rendered as an
      # "inline literal passthrough", meaning that it is rendered
      # in a monospace font, but also doesn't go through any further
      # text substitution, except for special character substitution.
      # So we need to technically pull this text out, sha it and store
      # a marker and replace it after the other gsub!s are done in here.
      # See:  http://www.methods.co.nz/asciidoc/userguide.html#X80
      html.gsub!(/`([^`]+)`/m) { "<tt>#{$1.gsub( '*', '{asterisk}' ).gsub( '\'', '{apostrophe}' )}</tt>" }
      html.gsub!(/([\s\W])#(.+?)#([\s\W])/, '\1\2\3')

      # "Unconstrained" quotes
      html.gsub!(/\_\_([^\_]+)\_\_/m, '<em>\1</em>')
      html.gsub!(/\*\*([^\*]+)\*\*/m, '<strong>\1</strong>')
      html.gsub!(/\+\+([^\+]+)\+\+/m, '<tt>\1</tt>')
      html.gsub!(/\^\^([^\^]+)\^\^/m, '<sup>\1</sup>')
      html.gsub!(/\~\~([^\~]+)\~\~/m, '<sub>\1</sub>')

      # "Constrained" quotes, which must be bounded by white space or
      # common punctuation characters
      html.gsub!(/(^|\s|\W)\*([^\*]+)\*(\s|\W|$)/m, '\1<strong>\2</strong>\3')
      html.gsub!(/(^|\s|\W)'(.+?)'(\s|\W|$)/m, '\1<em>\2</em>\3')
      # restore escaped single quotes after processing emphasis
      html.gsub!(/(\w)\\'(\w)/, '\1\'\2')
      html.gsub!(/(^|\s|\W)_([^_]+)_(\s|\W|$)/m, '\1<em>\2</em>\3')
      html.gsub!(/(^|\s|\W)\+([^\+]+)\+(\s|\W|$)/m, '\1<tt>\2</tt>\3')
      html.gsub!(/(^|\s|\W)\^([^\^]+)\^(\s|\W|$)/m, '\1<sup>\2</sup>\3')
      html.gsub!(/(^|\s|\W)\~([^\~]+)\~(\s|\W|$)/m, '\1<sub>\2</sub>\3')

      html.gsub!(/\\([\{\}\-])/, '\1')
      html.gsub!(/linkgit:([^\]]+)\[(\d+)\]/, '<a href="\1.html">\1(\2)</a>')
      html.gsub!(/link:([^\[]+)(\[+[^\]]*\]+)/ ) { "<a href=\"#{$1}\">#{$2.gsub( /(^\[|\]$)/,'' )}</a>" }
      html.sub!(Asciidoctor::REGEXP[:line_break], '\1<br/>')
      html
    end
  end

  def sub_special_chars(str)
    str.gsub(/[#{Asciidoctor::SPECIAL_CHARS.keys.join}]/) {|match| Asciidoctor::SPECIAL_CHARS[match] }
  end
  # end private
end<|MERGE_RESOLUTION|>--- conflicted
+++ resolved
@@ -136,27 +136,7 @@
     #Asciidoctor.debug @buffer.inspect
 
     case @context
-<<<<<<< HEAD
-    when :preamble, :oblock, :quote
-=======
-    when :dlist
-      @buffer.map do |dt, dd|
-        if !dt.anchor.nil? && !dt.anchor.empty?
-          html_dt = "<a id=#{dt.anchor}></a>" + htmlify(dt.content)
-        else
-          html_dt = htmlify(dt.content)
-        end
-        if dd.content.empty?
-          html_dd = ''
-        else
-          html_dd = "<p>#{htmlify(dd.content)}</p>"
-        end
-        html_dd += dd.blocks.map{|block| block.render}.join
-
-        [html_dt, html_dd]
-      end
     when :preamble, :oblock, :quote, :sidebar
->>>>>>> 098f75bd
       blocks.map{|block| block.render}.join
     when :colist
       @buffer.map do |li|
@@ -336,7 +316,7 @@
       html.gsub!(/\\([\{\}\-])/, '\1')
       html.gsub!(/linkgit:([^\]]+)\[(\d+)\]/, '<a href="\1.html">\1(\2)</a>')
       html.gsub!(/link:([^\[]+)(\[+[^\]]*\]+)/ ) { "<a href=\"#{$1}\">#{$2.gsub( /(^\[|\]$)/,'' )}</a>" }
-      html.sub!(Asciidoctor::REGEXP[:line_break], '\1<br/>')
+      html.gsub!(Asciidoctor::REGEXP[:line_break], '\1<br/>')
       html
     end
   end
