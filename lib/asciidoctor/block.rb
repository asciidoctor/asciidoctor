# Public: Methods for managing blocks of Asciidoc content in a section.
#
# Examples
#
#   block = Asciidoctor::Block.new(document, :paragraph, ["`This` is a <test>"])
#   block.content
#   => ["<em>This</em> is a &lt;test&gt;"]
class Asciidoctor::Block
  # Public: Get the Symbol context for this section block.
  attr_reader :context

  # Public: Create alias for context to be consistent w/ AsciiDoc
  alias :blockname :context

  # Public: Get the Hash of attributes for this block
  attr_reader :attributes

  # Public: Get the Array of sub-blocks for this section block.
  attr_reader :blocks

  # Public: Get/Set the original Array content for this section block.
  attr_accessor :buffer

  # Public: Get/Set the String section anchor name.
  attr_accessor :anchor
  alias :id :anchor

  # Public: Get/Set the Integer block level (for nested elements, like
  # list elements).
  attr_accessor :level

  # Public: Get/Set the String block title.
  attr_accessor :title

  # Public: Get/Set the String block caption.
  attr_accessor :caption

  # Public: Initialize an Asciidoctor::Block object.
  #
  # parent  - The parent Asciidoc Object.
  # context - The Symbol context name for the type of content.
  # buffer  - The Array buffer of source data.

  # TODO: Don't really need the parent, just the document (for access
  # both to its renderer, as well as its references and other defined
  # elements). Would probably be better to pass in just the document.
  def initialize(parent, context, buffer=nil)
    @parent = parent
    @context = context
    @buffer = buffer
    @attributes = {}
    @blocks = []
  end

  # Public: Get the Asciidoctor::Document instance to which this Block belongs
  def document
    return @document if @document
    @document = (@parent.is_a?(Asciidoctor::Document) ? @parent : @parent.document)
  end

  def attr(name, default = nil)
    default.nil? ? @attributes.fetch(name.to_s, self.document.attr(name)) :
        @attributes.fetch(name.to_s, self.document.attr(name, default))
  end

  def attr?(name)
    @attributes.has_key?(name.to_s) || self.document.attr?(name)
  end

  def update_attributes(attributes)
    @attributes.update(attributes)
  end

  # Public: Get the Asciidoctor::Renderer instance being used for the ancestor
  # Asciidoctor::Document instance.
  def renderer
    # wouldn't @parent.renderer work here? I believe so
    document.renderer
  end

  # Public: Get the rendered String content for this Block.  If the block
  # has child blocks, the content method should cause them to be
  # rendered and returned as content that can be included in the
  # parent block's template.
  def render
    Asciidoctor.debug "Now attempting to render for #{context} my own bad #{self}"
    Asciidoctor.debug "Parent is #{@parent}"
    Asciidoctor.debug "Renderer is #{renderer}"
    renderer.render("section_#{context}", self)
  end

  def splain(parent_level = 0)
    parent_level += 1
    Asciidoctor.puts_indented(parent_level, "Block title: #{title}") unless self.title.nil?
    Asciidoctor.puts_indented(parent_level, "Block anchor: #{anchor}") unless self.anchor.nil?
    Asciidoctor.puts_indented(parent_level, "Block caption: #{caption}") unless self.caption.nil?
    Asciidoctor.puts_indented(parent_level, "Block level: #{level}") unless self.level.nil?
    Asciidoctor.puts_indented(parent_level, "Block context: #{context}") unless self.context.nil?

    Asciidoctor.puts_indented(parent_level, "Blocks: #{@blocks.count}")

    if buffer.is_a? Enumerable
      buffer.each_with_index do |buf, i|
        Asciidoctor.puts_indented(parent_level, "v" * (60 - parent_level*2))
        Asciidoctor.puts_indented(parent_level, "Buffer ##{i} is a #{buf.class}")
        Asciidoctor.puts_indented(parent_level, "Name is #{buf.name rescue 'n/a'}")

        if buf.respond_to? :splain
          buf.splain(parent_level)
        else
          Asciidoctor.puts_indented(parent_level, "Buffer: #{buf}")
        end
        Asciidoctor.puts_indented(parent_level, "^" * (60 - parent_level*2))
      end
    else
      if buffer.respond_to? :splain
        buffer.splain(parent_level)
      else
        Asciidoctor.puts_indented(parent_level, "Buffer: #{@buffer}")
      end
    end

    @blocks.each_with_index do |block, i|
      Asciidoctor.puts_indented(parent_level, "v" * (60 - parent_level*2))
      Asciidoctor.puts_indented(parent_level, "Block ##{i} is a #{block.class}")
      Asciidoctor.puts_indented(parent_level, "Name is #{block.name rescue 'n/a'}")

      block.splain(parent_level) if block.respond_to? :splain
      Asciidoctor.puts_indented(parent_level, "^" * (60 - parent_level*2))
    end
    nil
  end

  # Public: Get an HTML-ified version of the source buffer, with special
  # Asciidoc characters and entities converted to their HTML equivalents.
  #
  # Examples
  #
  #   doc = Asciidoctor::Document.new([])
  #   block = Asciidoctor::Block.new(doc, :paragraph,
  #             ['`This` is what happens when you <meet> a stranger in the <alps>!'])
  #   block.content
  #   => ["<em>This</em> is what happens when you &lt;meet&gt; a stranger in the &lt;alps&gt;!"]
  #
  # TODO:
  # * forced line breaks (partly done, at least in regular paragraphs)
  # * bold, mono
  # * double/single quotes
  # * super/sub script
  def content

    #Asciidoctor.debug "For the record, buffer is:"
    #Asciidoctor.debug @buffer.inspect

    case @context
<<<<<<< HEAD
    when :preamble, :oblock, :example
=======
    when :preamble, :oblock, :quote, :sidebar
>>>>>>> 3970c0fd
      blocks.map{|block| block.render}.join
    when :colist
      @buffer.map do |li|
        htmlify(li.text) + li.blocks.map{|block| block.render}.join
      end
    # lists get iterated in template
    # list items recurse into this block when their text and content methods are called
    when :ulist, :olist, :dlist
      @buffer
    when :listing
      sub_special_chars(@buffer.join).gsub(/&lt;(\d+)&gt;/, '<b>\1</b>')
    when :literal
      sub_special_chars(@buffer.join)
    when :quote, :verse, :admonition
      if !@buffer.nil?
        htmlify(sub_attributes(@buffer).map{ |l| l.strip }.join( "\n" ))
      else
        blocks.map{|block| block.render}.join
      end
    else
      lines = sub_attributes(@buffer).map do |line|
        line.strip
        line.gsub(Asciidoctor::REGEXP[:line_break], '\1{br-asciidoctor}')
      end
      lines = htmlify( lines.join )
      sub_html_attributes(lines)  # got to clean up the br-asciidoctor line-break
    end
  end

  # Attribute substitution
  #
  # TODO: Tom all the docs
  def sub_attributes(lines)
    Asciidoctor.debug "Entering #{__method__} from #{caller[0]}"
    if lines.is_a? String
      return_string = true
      lines = Array(lines)
    end

    result = lines.map do |line|
      Asciidoctor.debug "#{__method__} -> Processing line: #{line}"
      f = sub_special_chars(line)
      # gsub! doesn't have lookbehind, so we have to capture and re-insert
      f = f.gsub(/ (^|[^\\]) \{ (\w([\w\-_]+)?\w) \} /x) do
        if self.document.attributes.has_key?($2)
          # Substitute from user attributes first
          $1 + self.document.attributes[$2]
        elsif Asciidoctor::INTRINSICS.has_key?($2)
          # Then do intrinsics
          $1 + Asciidoctor::INTRINSICS[$2]
        elsif Asciidoctor::HTML_ELEMENTS.has_key?($2)
          $1 + Asciidoctor::HTML_ELEMENTS[$2]
        else
          Asciidoctor.debug "Bailing on key: #{$2}"
          # delete the line if it has a bad attribute
          # TODO: According to AsciiDoc, we're supposed to delete any line
          # containing a bad attribute. Eek! Can't do that here via gsub!.
          # (See `subs_attrs` function in asciidoc.py for many gory details.)
          "{ZZZZZ}"
        end
      end
      Asciidoctor.debug "#{__method__} -> Processed line: #{f}"
      f
    end
    #Asciidoctor.debug "#{__method__} -> result looks like #{result.inspect}"
    result.reject! {|l| l =~ /\{ZZZZZ\}/}

    if return_string
      result = result.join
    end
    result
  end

  def sub_html_attributes(lines)
    Asciidoctor.debug "Entering #{__method__} from #{caller[0]}"
    if lines.is_a? String
      return_string = true
      lines = Array(lines)
    end

    result = lines.map do |line|
      Asciidoctor.debug "#{__method__} -> Processing line: #{line}"
      # gsub! doesn't have lookbehind, so we have to capture and re-insert
      line.gsub(/ (^|[^\\]) \{ (\w[\w\-_]+\w) \} /x) do
        if Asciidoctor::HTML_ELEMENTS.has_key?($2)
          $1 + Asciidoctor::HTML_ELEMENTS[$2]
        else
          $1 + "{#{$2}}"
        end
      end
    end
    #Asciidoctor.debug "#{__method__} -> result looks like #{result.inspect}"
    result.reject! {|l| l =~ /\{ZZZZZ\}/}

    if return_string
      result = result.join
    end
    result
  end

  # Public: Append a sub-block to this section block
  #
  # block - The new sub-block.
  #
  #   block = Block.new(parent, :preamble)
  #
  #   block << Block.new(block, :paragraph, 'p1')
  #   block << Block.new(block, :paragraph, 'p2')
  #   block.blocks
  #   => ["p1", "p2"]
  def <<(block)
    @blocks << block
  end

  private

  # Private: Return a String HTML version of the source string, with
  # Asciidoc characters converted and HTML entities escaped.
  #
  # string - The String source string in Asciidoc format.
  #
  # Examples
  #
  #   asciidoc_string = "Make 'this' <emphasized>"
  #   htmlify(asciidoc_string)
  #   => "Make <em>this</em> &lt;emphasized&gt;"
  def htmlify(string)
    unless string.nil?
      html = string.dup

      # Convert reference links to "link:" asciidoc for later HTMLification.
      # This ensures that eg. "<<some reference>>" is turned into a link but
      # "`<<<<<` and `>>>>>` are conflict markers" is not.  This is much
      # easier before the HTML is escaped and <> are turned into entities.
      html.gsub!( /(^|[^<])<<([^<>,]+)(,([^>]*))?>>/ ) { "#{$1}link:##{$2}[" + ($4.nil? ? document.references[$2] : $4).to_s + "]" }

      # Do the same with URLs
      html.gsub!( /(^|[^(`|link:)])(https?:\/\/[^\[ ]+)(\[+[^\]]*\]+)?/ ) do
        pre = $1
        url = $2
        link = ( $3 || $2 ).gsub( /(^\[|\]$)/,'' )
        link = url if link.empty?

        "#{pre}link:#{url}[#{link}]"
      end

      html.gsub!(Asciidoctor::REGEXP[:biblio], '<a name="\1">[\1]</a>')
      html.gsub!(Asciidoctor::REGEXP[:ruler], '<hr>\n')
      html.gsub!(/``([^`']*)''/m, '&ldquo;\1&rdquo;')
      html.gsub!(/(?:\s|^)`([^`']*)'/m, '&lsquo;\1&rsquo;')

      # TODO: This text thus quoted is supposed to be rendered as an
      # "inline literal passthrough", meaning that it is rendered
      # in a monospace font, but also doesn't go through any further
      # text substitution, except for special character substitution.
      # So we need to technically pull this text out, sha it and store
      # a marker and replace it after the other gsub!s are done in here.
      # See:  http://www.methods.co.nz/asciidoc/userguide.html#X80
      html.gsub!(/`([^`]+)`/m) { "<tt>#{$1.gsub( '*', '{asterisk}' ).gsub( '\'', '{apostrophe}' )}</tt>" }
      html.gsub!(/([\s\W])#(.+?)#([\s\W])/, '\1\2\3')

      # "Unconstrained" quotes
      html.gsub!(/\_\_([^\_]+)\_\_/m, '<em>\1</em>')
      html.gsub!(/\*\*([^\*]+)\*\*/m, '<strong>\1</strong>')
      html.gsub!(/\+\+([^\+]+)\+\+/m, '<tt>\1</tt>')
      html.gsub!(/\^\^([^\^]+)\^\^/m, '<sup>\1</sup>')
      html.gsub!(/\~\~([^\~]+)\~\~/m, '<sub>\1</sub>')

      # "Constrained" quotes, which must be bounded by white space or
      # common punctuation characters
      html.gsub!(/(^|\s|\W)\*([^\*]+)\*(\s|\W|$)/m, '\1<strong>\2</strong>\3')
      html.gsub!(/(^|\s|\W)'(.+?)'(\s|\W|$)/m, '\1<em>\2</em>\3')
      # restore escaped single quotes after processing emphasis
      html.gsub!(/(\w)\\'(\w)/, '\1\'\2')
      html.gsub!(/(^|\s|\W)_([^_]+)_(\s|\W|$)/m, '\1<em>\2</em>\3')
      html.gsub!(/(^|\s|\W)\+([^\+]+)\+(\s|\W|$)/m, '\1<tt>\2</tt>\3')
      html.gsub!(/(^|\s|\W)\^([^\^]+)\^(\s|\W|$)/m, '\1<sup>\2</sup>\3')
      html.gsub!(/(^|\s|\W)\~([^\~]+)\~(\s|\W|$)/m, '\1<sub>\2</sub>\3')

      html.gsub!(/\\([\{\}\-])/, '\1')
      html.gsub!(/linkgit:([^\]]+)\[(\d+)\]/, '<a href="\1.html">\1(\2)</a>')
      html.gsub!(/link:([^\[]+)(\[+[^\]]*\]+)/ ) { "<a href=\"#{$1}\">#{$2.gsub( /(^\[|\]$)/,'' )}</a>" }
      html.gsub!(Asciidoctor::REGEXP[:line_break], '\1<br/>')
      html
    end
  end

  def sub_special_chars(str)
    str.gsub(/[#{Asciidoctor::SPECIAL_CHARS.keys.join}]/) {|match| Asciidoctor::SPECIAL_CHARS[match] }
  end
  # end private
end<|MERGE_RESOLUTION|>--- conflicted
+++ resolved
@@ -153,11 +153,7 @@
     #Asciidoctor.debug @buffer.inspect
 
     case @context
-<<<<<<< HEAD
-    when :preamble, :oblock, :example
-=======
-    when :preamble, :oblock, :quote, :sidebar
->>>>>>> 3970c0fd
+    when :preamble, :oblock, :quote, :example, :sidebar
       blocks.map{|block| block.render}.join
     when :colist
       @buffer.map do |li|
