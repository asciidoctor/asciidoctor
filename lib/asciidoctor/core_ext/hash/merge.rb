--- conflicted
+++ resolved
@@ -4,10 +4,6 @@
 # NOTE use `send :prepend` to be nice to Ruby 2.0
 Hash.send :prepend, (Module.new do
   def merge *args
-<<<<<<< HEAD
-    (len = args.length) < 1 ? dup : (len > 1 ? args.inject(self) {|acc, arg| acc.merge arg } : (super args[0]))
-=======
     (len = args.size) < 1 ? dup : (len > 1 ? args.inject(self) {|acc, arg| acc.merge arg } : (super args[0]))
->>>>>>> eb7bbda6
   end
 end) if (Hash.instance_method :merge).arity == 1