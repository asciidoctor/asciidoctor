--- conflicted
+++ resolved
@@ -101,13 +101,8 @@
   # options  - a Hash of options to control processing
   #
   # returns the Document object
-<<<<<<< HEAD
-  def self.parse(reader, document, options = {})
-    block_attributes = parse_document_header(reader, document, (header_only = options[:header_only]))
-=======
   def self.parse reader, document, options = {}
     block_attributes = parse_document_header reader, document, (header_only = options[:header_only])
->>>>>>> eb7bbda6
 
     # NOTE don't use a postfix conditional here as it's known to confuse JRuby in certain circumstances
     unless header_only
@@ -135,22 +130,14 @@
   # which are automatically removed by the reader.
   #
   # returns the Hash of orphan block attributes captured above the header
-<<<<<<< HEAD
-  def self.parse_document_header(reader, document, header_only = false)
-=======
   def self.parse_document_header reader, document, header_only = false
->>>>>>> eb7bbda6
     # capture lines of block-level metadata and plow away comment lines that precede first block
     block_attrs = reader.skip_blank_lines ? (parse_block_metadata_lines reader, document) : {}
     doc_attrs = document.attributes
 
     # special cases, block style or title is not allowed above document title,
     # carry attributes over to the document body
-<<<<<<< HEAD
-    if (implicit_doctitle = is_next_line_doctitle? reader, block_attrs, doc_attrs['leveloffset']) && block_attrs['title']
-=======
     if (implicit_doctitle = is_next_line_doctitle? reader, block_attrs, doc_attrs['leveloffset']) && (block_attrs['title'] || block_attrs['style'])
->>>>>>> eb7bbda6
       doc_attrs['authorcount'] = 0
       return document.finalize_header block_attrs, false
     end
@@ -228,11 +215,7 @@
   # Public: Parses the manpage header of the AsciiDoc source read from the Reader
   #
   # returns Nothing
-<<<<<<< HEAD
-  def self.parse_manpage_header(reader, document, block_attributes, header_only = false)
-=======
   def self.parse_manpage_header reader, document, block_attributes, header_only = false
->>>>>>> eb7bbda6
     if ManpageTitleVolnumRx =~ (doc_attrs = document.attributes)['doctitle']
       doc_attrs['manvolnum'] = manvolnum = $2
       doc_attrs['mantitle'] = (((mantitle = $1).include? ATTR_REF_HEAD) ? (document.sub_attributes mantitle) : mantitle).downcase
@@ -883,15 +866,9 @@
           attributes['language'] = language
         end
         attributes['cloaked-context'] = cloaked_context
-<<<<<<< HEAD
-        if attributes['linenums-option'] || doc_attrs['source-linenums-option']
-          attributes['linenums'] = ''
-        end unless attributes.key? 'linenums'
-=======
         if (attributes.key? 'linenums') || (doc_attrs.key? 'source-linenums-option')
           attributes['linenums-option'] = ''
         end unless attributes.key? 'linenums-option'
->>>>>>> eb7bbda6
         if doc_attrs.key? 'source-indent'
           attributes['indent'] = doc_attrs['source-indent']
         end unless attributes.key? 'indent'
@@ -1042,11 +1019,7 @@
   # whether a block supports compound content should be a config setting
   # if terminator is false, that means the all the lines in the reader should be parsed
   # NOTE could invoke filter in here, before and after parsing
-<<<<<<< HEAD
-  def self.build_block(block_context, content_model, terminator, parent, reader, attributes, options = {})
-=======
   def self.build_block block_context, content_model, terminator, parent, reader, attributes, options = {}
->>>>>>> eb7bbda6
     case content_model
     when :skip
       skip_processing, parse_as_content_model = true, :simple
@@ -1094,20 +1067,6 @@
 
     if (extension = options[:extension])
       # QUESTION do we want to delete the style?
-<<<<<<< HEAD
-      attributes.delete('style')
-      if (block = extension.process_method[parent, block_reader || (Reader.new lines), attributes.merge]) && block != parent
-        attributes.replace block.attributes
-        # NOTE an extension can change the content model from :simple to :compound. It's up to the extension
-        # to decide which one to use. The extension can consult the cloaked-context attribute to determine
-        # if the input is a paragraph or delimited block.
-        if block.content_model == :compound && Block === block && !(lines = block.lines).empty?
-          content_model = :compound
-          block_reader = Reader.new lines
-        end
-      else
-        return
-=======
       attributes.delete 'style'
       return unless (block = extension.process_method[parent, block_reader || (Reader.new lines), attributes.merge]) && block != parent
       attributes.replace block.attributes
@@ -1117,7 +1076,6 @@
       if block.content_model == :compound && Block === block && !(lines = block.lines).empty?
         content_model = :compound
         block_reader = Reader.new lines
->>>>>>> eb7bbda6
       end
     else
       block = Block.new parent, block_context, content_model: content_model, source: lines, attributes: attributes
@@ -1380,11 +1338,7 @@
           end
         end
       when :olist
-<<<<<<< HEAD
-        sibling_trait, implicit_style = resolve_ordered_list_marker(sibling_trait, (ordinal = list_block.items.size), true, reader)
-=======
         sibling_trait, implicit_style = resolve_ordered_list_marker sibling_trait, (ordinal = list_block.items.size), true, reader
->>>>>>> eb7bbda6
         list_item.marker = sibling_trait
         if ordinal == 0 && !style
           # using list level makes more sense, but we don't track it
@@ -1523,63 +1477,6 @@
             interrupt = true
           end
           break
-<<<<<<< HEAD
-        end
-        if interrupt
-          this_line = nil
-          reader.unshift_lines block_attribute_lines
-          break
-        end
-      elsif continuation == :active && !this_line.empty?
-        # literal paragraphs have special considerations (and this is one of
-        # two entry points into one)
-        # if we don't process it as a whole, then a line in it that looks like a
-        # list item will throw off the exit from it
-        if LiteralParagraphRx.match? this_line
-          reader.unshift_line this_line
-          if dlist
-            # we may be in an indented list disguised as a literal paragraph
-            # so we need to make sure we don't slurp up a legitimate sibling
-            buffer.concat reader.read_lines_until(preserve_last_line: true, break_on_blank_lines: true, break_on_list_continuation: true) {|line| is_sibling_list_item? line, list_type, sibling_trait }
-          else
-            buffer.concat reader.read_lines_until(preserve_last_line: true, break_on_blank_lines: true, break_on_list_continuation: true)
-          end
-          continuation = :inactive
-        # let block metadata play out until we find the block
-        elsif ((ch0 = this_line.chr) == '.' && (BlockTitleRx.match? this_line)) ||
-            (ch0 == '[' && (BlockAttributeLineRx.match? this_line)) || (ch0 == ':' && (AttributeEntryRx.match? this_line))
-          buffer << this_line
-        else
-          if (nested_list_type = (within_nested_list ? [:dlist] : NESTABLE_LIST_CONTEXTS).find {|ctx| ListRxMap[ctx] =~ this_line })
-            within_nested_list = true
-            if nested_list_type == :dlist && $3.nil_or_empty?
-              # get greedy again
-              has_text = false
-            end
-          end
-          buffer << this_line
-          continuation = :inactive
-        end
-      elsif prev_line && prev_line.empty?
-        # advance to the next line of content
-        if this_line.empty?
-          # stop reading if we reach eof
-          break unless (this_line = reader.skip_blank_lines && reader.read_line)
-          # stop reading if we hit a sibling list item
-          break if is_sibling_list_item? this_line, list_type, sibling_trait
-        end
-
-        if this_line == LIST_CONTINUATION
-          detached_continuation = buffer.size
-          buffer << ListContinuationString
-        elsif has_text # has_text only relevant for dlist, which is more greedy until it has text for an item; has_text is always true for all other lists
-          # in this block, we have to see whether we stay in the list
-          # TODO any way to combine this with the check after skipping blank lines?
-          if is_sibling_list_item?(this_line, list_type, sibling_trait)
-            break
-          elsif (nested_list_type = NESTABLE_LIST_CONTEXTS.find {|ctx| ListRxMap[ctx] =~ this_line })
-            buffer << this_line
-=======
         end
         if interrupt
           this_line = nil
@@ -1613,6 +1510,9 @@
               has_text = false
             end
           end
+        else # only dlist in need of item text, so slurp it up!
+          # pop the blank line so it's not interpreted as a list continuation
+          buffer.pop unless within_nested_list
           buffer << this_line
           continuation = :inactive
         end
@@ -1666,48 +1566,13 @@
         unless this_line.empty?
           has_text = true
           if (nested_list_type = (within_nested_list ? [:dlist] : NESTABLE_LIST_CONTEXTS).find {|ctx| ListRxMap[ctx] =~ this_line })
->>>>>>> eb7bbda6
             within_nested_list = true
             if nested_list_type == :dlist && $3.nil_or_empty?
               # get greedy again
               has_text = false
             end
-          # slurp up any literal paragraph offset by blank lines
-          # NOTE we have to check for indented list items first
-          elsif LiteralParagraphRx.match? this_line
-            reader.unshift_line this_line
-            if dlist
-              # we may be in an indented list disguised as a literal paragraph
-              # so we need to make sure we don't slurp up a legitimate sibling
-              buffer.concat reader.read_lines_until(preserve_last_line: true, break_on_blank_lines: true, break_on_list_continuation: true) {|line| is_sibling_list_item? line, list_type, sibling_trait }
-            else
-              buffer.concat reader.read_lines_until(preserve_last_line: true, break_on_blank_lines: true, break_on_list_continuation: true)
-            end
-          else
-            break
-          end
-<<<<<<< HEAD
-        else # only dlist in need of item text, so slurp it up!
-          # pop the blank line so it's not interpreted as a list continuation
-          buffer.pop unless within_nested_list
-          buffer << this_line
-          has_text = true
-        end
-      elsif ListContinuationMarker === this_line
-        has_text = true
-        buffer << this_line
-      else
-        has_text = true unless this_line.empty?
-        if (nested_list_type = (within_nested_list ? [:dlist] : NESTABLE_LIST_CONTEXTS).find {|ctx| ListRxMap[ctx] =~ this_line })
-          within_nested_list = true
-          if nested_list_type == :dlist && $3.nil_or_empty?
-            # get greedy again
-            has_text = false
-          end
-        end
-=======
-        end
->>>>>>> eb7bbda6
+          end
+        end
         buffer << this_line
       end
       this_line = nil
@@ -1786,20 +1651,12 @@
     end
 
     # generate an ID if one was not embedded or specified as anchor above section title
-<<<<<<< HEAD
-    if (id = section.id || (section.id = (document.attributes.key? 'sectids') ? (generated_id = Section.generate_id section.title, document) : nil))
-      # convert title to resolve attributes while in scope
-      section.title unless generated_id || !(sect_title.include? ATTR_REF_HEAD)
-      unless document.register :refs, [id, section]
-        logger.warn message_with_context %(id assigned to section already in use: #{id}), source_location: (reader.cursor_at_line reader.lineno - (sect_atx ? 1 : 2))
-=======
     if (id = section.id)
       if id.empty?
         section.id = id = nil
       elsif sect_title.include? ATTR_REF_HEAD
         # convert title to resolve attributes while in scope
         section.title
->>>>>>> eb7bbda6
       end
     elsif document.attributes.key? 'sectids'
       section.id = id = Section.generate_id section.title, document
@@ -1820,11 +1677,7 @@
   # attributes - a Hash of attributes collected above the current line
   #
   # Returns the Integer section level if the Reader is positioned at a section title or nil otherwise
-<<<<<<< HEAD
-  def self.is_next_line_section?(reader, attributes)
-=======
   def self.is_next_line_section? reader, attributes
->>>>>>> eb7bbda6
     return if (style = attributes[1]) && (style == 'discrete' || style == 'float')
     if Compliance.underline_style_section_titles
       next_lines = reader.peek_lines 2, style && style == 'comment'
@@ -2057,11 +1910,7 @@
             authors[idx] = [
               implicit_author_metadata[%(firstname_#{name_idx = idx + 1})],
               implicit_author_metadata[%(middlename_#{name_idx})],
-<<<<<<< HEAD
-              implicit_author_metadata[%(lastname_#{name_idx})]
-=======
               implicit_author_metadata[%(lastname_#{name_idx})],
->>>>>>> eb7bbda6
             ].compact.map {|it| it.tr ' ', '_' }.join ' '
           end if sparse
           # process as names only
@@ -2352,20 +2201,12 @@
   # validate   - Whether to validate the value of the marker
   #
   # Returns the String 0-index marker for this list item
-<<<<<<< HEAD
-  def self.resolve_list_marker(list_type, marker, ordinal = 0, validate = false, reader = nil)
-=======
   def self.resolve_list_marker list_type, marker, ordinal = 0, validate = false, reader = nil
->>>>>>> eb7bbda6
     case list_type
     when :ulist
       marker
     when :olist
-<<<<<<< HEAD
-      resolve_ordered_list_marker(marker, ordinal, validate, reader)[0]
-=======
       (resolve_ordered_list_marker marker, ordinal, validate, reader)[0]
->>>>>>> eb7bbda6
     else # :colist
       '<1>'
     end
@@ -2667,23 +2508,10 @@
     m, rest = nil, ''
 
     if pos == :start
-<<<<<<< HEAD
-      if line.include? delimiter
-        spec_part, _, rest = line.partition delimiter
-        if (m = CellSpecStartRx.match spec_part)
-          return [{}, rest] if m[0].empty?
-        else
-          return [nil, line]
-        end
-      else
-        return [nil, line]
-      end
-=======
       return [nil, line] unless line.include? delimiter
       spec_part, _, rest = line.partition delimiter
       return [nil, line] unless (m = CellSpecStartRx.match spec_part)
       return [{}, rest] if m[0].empty?
->>>>>>> eb7bbda6
     elsif (m = CellSpecEndRx.match line) # when pos == :end
       # NOTE return the line stripped of trailing whitespace if no cellspec is found in this case
       return [{}, line.rstrip] if m[0].lstrip.empty?
