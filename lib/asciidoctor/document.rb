# Public: Methods for parsing Asciidoc documents and rendering them
# using erb templates.
#
# There are several strategies for getting the title of the document:
#
# doctitle - value of title attribute, if assigned and non-empty,
#            otherwise title of first section in document, if present
#            otherwise nil
# name - an alias of doctitle
# title - value of the title attribute, or nil if not present
# first_section.title - title of first section in document, if present
# header.title - title of section level 0
#
# Keep in mind that you'll want to honor these document settings:
#
# notitle  - The h1 heading should not be shown
# noheader - The header block (h1 heading, author, revision info) should not be shown
class Asciidoctor::Document < Asciidoctor::AbstractBlock

  include Asciidoctor

  # Public A read-only integer value indicating the level of security that
  # should be enforced while processing this document. The value must be
  # set in the Document constructor using the :safe option.
  #
  # A value of 0 (UNSAFE) disables any of the security features enforced
  # by Asciidoctor (Ruby is still subject to its own restrictions).
  #
  # A value of 1 (SAFE) closely parallels safe mode in AsciiDoc. In particular,
  # it prevents access to files which reside outside of the parent directory
  # of the source file and disables any macro other than the include macro.
  #
  # A value of 10 (SECURE) disallows the document from attempting to read
  # files from the file system and including the contents of them into the
  # document. In particular, it disallows use of the include::[] macro and the
  # embedding of binary content (data uri), stylesheets and JavaScripts
  # referenced by the document. (Asciidoctor and trusted extensions may still
  # be allowed to embed trusted content into the document). Since Asciidoctor
  # is aiming for wide adoption, this value is the default and is recommended
  # for server-side deployments.
  #
  # A value of 100 (PARANOID) is planned to disallow the use of passthrough
  # macros and prevents the document from setting any known attributes in
  # addition to all the security features of SafeMode::SECURE. Please note that
  # this level is not currently implemented (and therefore not enforced)!
  attr_reader :safe

  # Public: Get the Hash of document references
  attr_reader :references

  # Public: Get the Hash of document counters
  attr_reader :counters

  # Public: Get the Hash of callouts
  attr_reader :callouts

  # Public: The section level 0 block
  attr_reader :header

  # Public: Base directory for rendering this document. Defaults to directory of the source file.
  # If the source is a string, defaults to the current directory.
  attr_reader :base_dir

  # Public: A reference to the parent document of this nested document.
  attr_reader :parent_document

  # Public: Initialize an Asciidoc object.
  #
  # data    - The Array of Strings holding the Asciidoc source document. (default: [])
  # options - A Hash of options to control processing, such as setting the safe mode (:safe),
  #           suppressing the header/footer (:header_footer) and attribute overrides (:attributes)
  #           (default: {})
  # block   - A block that can be used to retrieve external Asciidoc
  #           data to include in this document.
  #
  # Examples
  #
  #   data = File.readlines(filename)
  #   doc  = Asciidoctor::Document.new(data)
  #   puts doc.render
  def initialize(data = [], options = {}, &block)
    super(self, :document)
    @renderer = nil

    if options[:parent]
      @parent_document = options.delete(:parent)
      # should we dup here?
      options[:attributes] = @parent_document.attributes
      options[:safe] ||= @parent_document.safe
      options[:base_dir] ||= @parent_document.base_dir
      @renderer = @parent_document.renderer
    else
      @parent_document = nil
    end

    @header = nil
    @references = {
      :ids => {},
      :links => [],
      :images => []
    }
    @counters = {}
    @callouts = Callouts.new
    @options = options
    @safe = @options.fetch(:safe, SafeMode::SECURE).to_i
    @options[:header_footer] = @options.fetch(:header_footer, true)

    @attributes['asciidoctor'] = true
    @attributes['asciidoctor-version'] = VERSION
    @attributes['sectids'] = true
    @attributes['encoding'] = 'UTF-8'

    attribute_overrides = options[:attributes] || {}

    # the only way to set the include-depth attribute is via the document options
    # 10 is the AsciiDoc default, though currently Asciidoctor only supports 1 level
    attribute_overrides['include-depth'] ||= 10

    # if the base_dir option is specified, it overrides docdir as the root for relative paths
    # otherwise, the base_dir is the directory of the source file (docdir) or the current
    # directory of the input is a string
    if options[:base_dir].nil?
      if attribute_overrides['docdir']
        @base_dir = attribute_overrides['docdir'] = File.expand_path(attribute_overrides['docdir'])
      else
        # perhaps issue a warning here?
        @base_dir = attribute_overrides['docdir'] = Dir.pwd
      end
    else
      @base_dir = attribute_overrides['docdir'] = File.expand_path(options[:base_dir])
    end

<<<<<<< HEAD
    # restrict document from setting source-highlighter or backend in SECURE
    # safe mode; can only be set via the constructor
=======
>>>>>>> dc081a37
    if @safe >= SafeMode::SECURE
      # restrict document from setting source-highlighter or backend
      attribute_overrides['source-highlighter'] ||= nil
      attribute_overrides['backend'] ||= DEFAULT_BACKEND
      # restrict document from seeing the docdir and trim docfile to relative path
      if attribute_overrides.has_key?('docfile') && @parent_document.nil?
        attribute_overrides['docfile'] = attribute_overrides['docfile'][(attribute_overrides['docdir'].length + 1)..-1]
      end
      attribute_overrides['docdir'] = ''
    end
    
    attribute_overrides.each {|key, val|
      # a nil or negative key undefines the attribute 
      if (val.nil? || key[-1..-1] == '!')
        @attributes.delete(key.chomp '!')
      # otherwise it's an attribute assignment
      else
        @attributes[key] = val
      end
    }

    @attributes['backend'] ||= DEFAULT_BACKEND
    @attributes['doctype'] ||= DEFAULT_DOCTYPE
    update_backend_attributes

    if !@parent_document.nil?
      # don't need to do the extra processing within our own document
      @reader = Reader.new(data)
    else
      @reader = Reader.new(data, self, attribute_overrides, &block)
    end

    # dynamic intrinstic attribute values
    now = Time.new
    @attributes['localdate'] ||= now.strftime('%Y-%m-%d')
    @attributes['localtime'] ||= now.strftime('%H:%M:%S %Z')
    @attributes['localdatetime'] ||= [@attributes['localdate'], @attributes['localtime']] * ' '
    
    # docdate, doctime and docdatetime should default to
    # localdate, localtime and localdatetime if not otherwise set
    @attributes['docdate'] ||= @attributes['localdate']
    @attributes['doctime'] ||= @attributes['localtime']
    @attributes['docdatetime'] ||= @attributes['localdatetime']
    
    @attributes['iconsdir'] ||= File.join(@attributes.fetch('imagesdir', 'images'), 'icons')

    # Now parse the lines in the reader into blocks
    Lexer.parse(@reader, self) 
    # or we could make it...
    #self << *Lexer.parse(@reader, self)

    @callouts.rewind

    Asciidoctor.debug {
      msg = []
      msg << "Found #{@blocks.size} blocks in this document:"
      @blocks.each {|b|
        msg << b
      }
      msg * "\n"
    }
  end

  # Public: Get the named counter and take the next number in the sequence.
  #
  # name  - the String name of the counter
  # seed  - the initial value as a String or Integer
  #
  # returns the next number in the sequence for the specified counter
  def counter(name, seed = nil)
    if !@counters.has_key? name
      if seed.nil?
        seed = nextval(@attributes.has_key?(name) ? @attributes[name] : 0)
      elsif seed.to_i.to_s == seed
        seed = seed.to_i
      end
      @counters[name] = seed
    else
      @counters[name] = nextval(@counters[name])
    end

    (@attributes[name] = @counters[name])
  end

  # Internal: Get the next value in the sequence.
  #
  # Handles both integer and character sequences.
  #
  # current - the value to increment as a String or Integer
  #
  # returns the next value in the sequence according to the current value's type
  def nextval(current)
    if current.is_a?(Integer)
      current + 1
    else
      intval = current.to_i
      if intval.to_s != current.to_s
        (current[0].ord + 1).chr
      else
        intval + 1 
      end
    end
  end

  def register(type, value)
    if type == :ids
      if value.is_a?(Array)
        @references[:ids][value[0]] = (value[1] || '[' + value[0] + ']')
      else
        @references[:ids][value] = '[' + value + ']'
      end
    elsif @options[:catalog_assets]
      @references[type] << value
    end
  end

  def nested?
    !@parent_document.nil?
  end

  # Make the raw source for the Document available.
  def source
    @reader.source if @reader
  end

  def doctype
    @attributes['doctype']
  end

  # The title explicitly defined in the document attributes
  def title
    @attributes['title']
  end

  def title=(title)
    @header = Section.new self
    @header.title = title
  end

  # We need to be able to return some semblance of a title
  def doctitle
    if !(title = @attributes.fetch('title', '')).empty?
      title
    elsif !(sect = first_section).nil? && sect.title?
      sect.title
    else
      nil
    end
  end
  alias :name :doctitle

  def notitle
    @attributes.has_key? 'notitle'
  end

  def noheader
    @attributes.has_key? 'noheader'
  end

  # QUESTION move to AbstractBlock?
  def first_section
    has_header? ? @header : (@blocks || []).detect{|e| e.is_a? Section}
  end

  def has_header?
    !@header.nil?
  end

  # Public: Update the backend attributes to reflect a change in the selected backend
  def update_backend_attributes()
    backend = @attributes['backend']
    basebackend = backend.sub(/[[:digit:]]+$/, '')
    page_width = DEFAULT_PAGE_WIDTHS[basebackend]
    if page_width
      @attributes['pagewidth'] = page_width
    else
      @attributes.delete('pagewidth')
    end
    @attributes["backend-#{backend}"] = 1
    @attributes['basebackend'] = basebackend
    @attributes["basebackend-#{basebackend}"] = 1
    # REVIEW cases for the next two assignments
    @attributes["#{backend}-#{@attributes['doctype']}"] = 1
    @attributes["#{basebackend}-#{@attributes['doctype']}"] = 1
    ext = DEFAULT_EXTENSIONS[basebackend] || '.html'
    @attributes['outfilesuffix'] = ext
    file_type = ext[1..-1]
    @attributes['filetype'] = file_type
    @attributes["filetype-#{file_type}"] = 1
  end

  def splain
    Asciidoctor.debug {
      msg = ''
      if @header
        msg = "Header is #{@header}"
      else
        msg = "No header"
      end

      msg += "I have #{@blocks.count} blocks"
      @blocks.each_with_index do |block, i|
        msg += "v" * 60
        msg += "Block ##{i} is a #{block.class}"
        msg += "Name is #{block.title rescue 'n/a'}"
        block.splain(0) if block.respond_to? :splain
        msg += "^" * 60
      end
    }
    nil
  end

  def renderer(opts = {})
    return @renderer if @renderer
    
    render_options = {}

    # Load up relevant Document @options
    if @options[:template_dir]
      render_options[:template_dir] = @options[:template_dir]
    end
    
    render_options[:backend] = @attributes.fetch('backend', 'html5')
    render_options[:eruby] = @options.fetch(:eruby, 'erb')
    render_options[:compact] = @options.fetch(:compact, false)
    
    # Override Document @option settings with options passed in
    render_options.merge! opts

    @renderer = Renderer.new(render_options)
  end

  # Public: Render the Asciidoc document using the templates
  # loaded by Renderer. If a :template_dir is not specified,
  # or a template is missing, the renderer will fall back to
  # using the appropriate built-in template.
  def render(opts = {})
    r = renderer(opts)
    @options.merge(opts)[:header_footer] ? r.render('document', self) : r.render('embedded', self)
  end

  def content
    # per AsciiDoc-spec, remove the title after rendering the header
    @attributes.delete('title')
    @blocks.map {|b| b.render }.join
  end

  def to_s
    %[#{super.to_s} - #{doctitle}]  
  end

end<|MERGE_RESOLUTION|>--- conflicted
+++ resolved
@@ -130,11 +130,8 @@
       @base_dir = attribute_overrides['docdir'] = File.expand_path(options[:base_dir])
     end
 
-<<<<<<< HEAD
     # restrict document from setting source-highlighter or backend in SECURE
     # safe mode; can only be set via the constructor
-=======
->>>>>>> dc081a37
     if @safe >= SafeMode::SECURE
       # restrict document from setting source-highlighter or backend
       attribute_overrides['source-highlighter'] ||= nil
@@ -168,6 +165,8 @@
     end
 
     # dynamic intrinstic attribute values
+    @attributes['doctype'] ||= DEFAULT_DOCTYPE
+
     now = Time.new
     @attributes['localdate'] ||= now.strftime('%Y-%m-%d')
     @attributes['localtime'] ||= now.strftime('%H:%M:%S %Z')
