--- conflicted
+++ resolved
@@ -131,14 +131,8 @@
   def peek_line direct = false
     while true
       next_line = @lines[-1]
-<<<<<<< HEAD
-      if direct || @look_ahead > 0
-        return @unescape_next_line ? (next_line.slice 1, next_line.length) : next_line
-      elsif next_line
-=======
       return @unescape_next_line ? (next_line.slice 1, next_line.length) : next_line if direct || @look_ahead > 0
       if next_line
->>>>>>> eb7bbda6
         # FIXME the problem with this approach is that we aren't
         # retaining the modified line (hence the @unescape_next_line tweak)
         # perhaps we need a stack of proxied lines
@@ -335,16 +329,8 @@
     comment_lines = []
     # optimized code for shortest execution path
     while (next_line = peek_line) && !next_line.empty?
-<<<<<<< HEAD
-      if next_line.start_with? '//'
-        comment_lines << shift
-      else
-        break
-      end
-=======
       break unless next_line.start_with? '//'
       comment_lines << shift
->>>>>>> eb7bbda6
     end
 
     comment_lines
@@ -1055,11 +1041,7 @@
     elsif doc.safe >= SafeMode::SECURE
       expanded_target = %(pass:c[#{expanded_target}]) if expanded_target.include? ' '
       # FIXME we don't want to use a link macro if we are in a verbatim context
-<<<<<<< HEAD
-      replace_next_line %(link:#{expanded_target}[role=include])
-=======
       replace_next_line %(link:#{expanded_target}[role=include#{attrlist ? ',' + attrlist : ''}])
->>>>>>> eb7bbda6
     elsif @maxdepth
       if @include_stack.size >= @maxdepth[:curr]
         logger.error message_with_context %(maximum include depth of #{@maxdepth[:rel]} exceeded), source_location: cursor
@@ -1258,14 +1240,9 @@
     doc = @document
     if (Helpers.uriish? target) || (::String === @dir ? nil : (target = %(#{@dir}/#{target})))
       unless doc.attr? 'allow-uri-read'
-<<<<<<< HEAD
-        target = %(pass:c[#{target}]) if target.include? ' '
-        return replace_next_line %(link:#{target}[role=include])
-=======
         logger.warn message_with_context %(cannot include contents of URI: #{target} (allow-uri-read attribute not enabled)), source_location: cursor
         target = %(pass:c[#{target}]) if target.include? ' '
         return replace_next_line %(link:#{target}[role=include#{attrlist ? ',' + attrlist : ''}])
->>>>>>> eb7bbda6
       end
       if doc.attr? 'cache-uri'
         # caching requires the open-uri-cached gem to be installed
@@ -1297,16 +1274,6 @@
   end
 
   def pop_include
-<<<<<<< HEAD
-    unless @include_stack.empty?
-      @lines, @file, @dir, @path, @lineno, @maxdepth, @process_lines = @include_stack.pop
-      # FIXME kind of a hack
-      #Document::AttributeEntry.new('infile', @file).save_to_next_block @document
-      #Document::AttributeEntry.new('indir', ::File.dirname(@file)).save_to_next_block @document
-      @look_ahead = 0
-      nil
-    end
-=======
     return if @include_stack.empty?
     @lines, @file, @dir, @path, @lineno, @maxdepth, @process_lines = @include_stack.pop
     # FIXME kind of a hack
@@ -1314,7 +1281,6 @@
     #Document::AttributeEntry.new('indir', ::File.dirname(@file)).save_to_next_block @document
     @look_ahead = 0
     nil
->>>>>>> eb7bbda6
   end
 
   # Private: Split delimited value on comma (if found), otherwise semi-colon
@@ -1324,11 +1290,7 @@
 
   # Private: Ignore front-matter, commonly used in static site generators
   def skip_front_matter! data, increment_linenos = true
-<<<<<<< HEAD
-    return unless (delim = data[0]) == '---'
-=======
     return unless (delim = data[0]) == '---' || delim == '+++'
->>>>>>> eb7bbda6
     original_data = data.drop 0
     data.shift
     front_matter = []
