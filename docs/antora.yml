name: asciidoctor
title: Asciidoctor
version: '2.1'
prerelease: true
asciidoc:
  attributes:
    xrefstyle: short@
    listing-caption: Example@
<<<<<<< HEAD
    release-version: '2.0.23'
=======
    release-version: '2.0.22'
>>>>>>> eb7bbda6
    ruby-description: 'ruby 3.3.0 [x86_64-linux]'
    ruby-version: '3.3'
    url-api-gems: https://www.rubydoc.info/gems
    url-ruby: https://www.ruby-lang.org
    url-rubygems: https://rubygems.org/gems
    url-rvm: https://rvm.io
nav:
- modules/ROOT/nav-top.adoc
- modules/install/nav.adoc
- modules/get-started/nav.adoc
- modules/convert/nav.adoc
- modules/html-backend/nav.adoc
- modules/docbook-backend/nav.adoc
- modules/manpage-backend/nav.adoc
- modules/cli/nav.adoc
- modules/api/nav.adoc
- modules/ROOT/nav-safe-modes.adoc
- modules/tooling/nav.adoc
- modules/syntax-highlighting/nav.adoc
- modules/stem/nav.adoc
- modules/extensions/nav.adoc
- modules/ROOT/nav-lang.adoc
- modules/ROOT/nav-errors.adoc
- modules/migrate/nav.adoc<|MERGE_RESOLUTION|>--- conflicted
+++ resolved
@@ -6,11 +6,7 @@
   attributes:
     xrefstyle: short@
     listing-caption: Example@
-<<<<<<< HEAD
-    release-version: '2.0.23'
-=======
     release-version: '2.0.22'
->>>>>>> eb7bbda6
     ruby-description: 'ruby 3.3.0 [x86_64-linux]'
     ruby-version: '3.3'
     url-api-gems: https://www.rubydoc.info/gems
