--- conflicted
+++ resolved
@@ -16,15 +16,6 @@
 |Supported Runtime |Supported Versions
 
 |Ruby
-<<<<<<< HEAD
-|{ge} 2.3
-
-|JRuby
-|{ge} 9.1
-
-|TruffleRuby
-|{ge} 20.2
-=======
 |{ge} 2.7
 
 |JRuby
@@ -32,7 +23,6 @@
 
 |TruffleRuby
 |{ge} 22.2
->>>>>>> eb7bbda6
 |===
 
 == Operating systems
