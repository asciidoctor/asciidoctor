# frozen_string_literal: true

source 'https://rubygems.org'

# Look in asciidoctor.gemspec for runtime and development dependencies
gemspec

group :development do
  # asciimath is needed for testing AsciiMath in DocBook backend; Asciidoctor supports asciimath >= 1.0.0
  gem 'asciimath', (ENV.fetch 'ASCIIMATH_VERSION', '~> 2.0')
  # coderay is needed for testing source highlighting
  gem 'coderay', '~> 1.1.0'
  gem 'haml', ENV['HAML_VERSION'] if ENV.key? 'HAML_VERSION'
<<<<<<< HEAD
  gem 'net-ftp' if (Gem::Version.new RUBY_VERSION) >= (Gem::Version.new '3.1.0')
=======
>>>>>>> eb7bbda6
  gem 'open-uri-cached', '~> 1.0.0'
  # pygments.rb is needed for testing source highlighting; Asciidoctor supports pygments.rb >= 1.2.0
  gem 'pygments.rb', ENV['PYGMENTS_VERSION'] if ENV.key? 'PYGMENTS_VERSION'
  # rouge is needed for testing source highlighting; Asciidoctor supports rouge >= 2
  gem 'rouge', (ENV.fetch 'ROUGE_VERSION', '~> 3.0')
<<<<<<< HEAD
  if RUBY_ENGINE == 'truffleruby' || (Gem::Version.new RUBY_VERSION) < (Gem::Version.new '2.5.0')
    gem 'nokogiri', '~> 1.10.0'
  elsif (Gem::Version.new RUBY_VERSION) < (Gem::Version.new '2.6.0')
    gem 'nokogiri', '~> 1.12.0'
=======
  if RUBY_ENGINE == 'truffleruby'
    gem 'nokogiri', '~> 1.10.0'
  elsif (Gem::Version.new RUBY_VERSION) < (Gem::Version.new '2.6.0')
    gem 'nokogiri', '~> 1.12.0'
  elsif (Gem::Version.new RUBY_VERSION) < (Gem::Version.new '2.7.0')
    gem 'nokogiri', '~> 1.13.0'
>>>>>>> eb7bbda6
  end
  gem 'minitest', '~> 5.14.0' if (Gem::Version.new RUBY_VERSION) < (Gem::Version.new '2.6.0')
end

group :docs do
  gem 'yard'
  gem 'yard-tomdoc'
end

group :lint do
  gem 'rubocop', '~> 1.24.0', require: false
  gem 'rubocop-minitest', '~> 0.17.0', require: false
  gem 'rubocop-rake', '~> 0.6.0', require: false
end

group :coverage do
<<<<<<< HEAD
  gem 'json', '~> 2.2.0' if RUBY_ENGINE == 'truffleruby'
  gem 'simplecov', '~> 0.16.0'
end unless (Gem::Version.new RUBY_VERSION) < (Gem::Version.new '2.5.0')
=======
  gem 'simplecov', '~> 0.16.0'
end
>>>>>>> eb7bbda6
<|MERGE_RESOLUTION|>--- conflicted
+++ resolved
@@ -11,28 +11,17 @@
   # coderay is needed for testing source highlighting
   gem 'coderay', '~> 1.1.0'
   gem 'haml', ENV['HAML_VERSION'] if ENV.key? 'HAML_VERSION'
-<<<<<<< HEAD
-  gem 'net-ftp' if (Gem::Version.new RUBY_VERSION) >= (Gem::Version.new '3.1.0')
-=======
->>>>>>> eb7bbda6
   gem 'open-uri-cached', '~> 1.0.0'
   # pygments.rb is needed for testing source highlighting; Asciidoctor supports pygments.rb >= 1.2.0
   gem 'pygments.rb', ENV['PYGMENTS_VERSION'] if ENV.key? 'PYGMENTS_VERSION'
   # rouge is needed for testing source highlighting; Asciidoctor supports rouge >= 2
   gem 'rouge', (ENV.fetch 'ROUGE_VERSION', '~> 3.0')
-<<<<<<< HEAD
-  if RUBY_ENGINE == 'truffleruby' || (Gem::Version.new RUBY_VERSION) < (Gem::Version.new '2.5.0')
-    gem 'nokogiri', '~> 1.10.0'
-  elsif (Gem::Version.new RUBY_VERSION) < (Gem::Version.new '2.6.0')
-    gem 'nokogiri', '~> 1.12.0'
-=======
   if RUBY_ENGINE == 'truffleruby'
     gem 'nokogiri', '~> 1.10.0'
   elsif (Gem::Version.new RUBY_VERSION) < (Gem::Version.new '2.6.0')
     gem 'nokogiri', '~> 1.12.0'
   elsif (Gem::Version.new RUBY_VERSION) < (Gem::Version.new '2.7.0')
     gem 'nokogiri', '~> 1.13.0'
->>>>>>> eb7bbda6
   end
   gem 'minitest', '~> 5.14.0' if (Gem::Version.new RUBY_VERSION) < (Gem::Version.new '2.6.0')
 end
@@ -49,11 +38,5 @@
 end
 
 group :coverage do
-<<<<<<< HEAD
-  gem 'json', '~> 2.2.0' if RUBY_ENGINE == 'truffleruby'
   gem 'simplecov', '~> 0.16.0'
-end unless (Gem::Version.new RUBY_VERSION) < (Gem::Version.new '2.5.0')
-=======
-  gem 'simplecov', '~> 0.16.0'
-end
->>>>>>> eb7bbda6
+end