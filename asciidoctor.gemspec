## This is the rakegem gemspec template. Make sure you read and understand
## all of the comments. Some sections require modification, and others can
## be deleted if you don't need them. Once you understand the contents of
## this file, feel free to delete any comments that begin with two hash marks.
## You can find comprehensive Gem::Specification documentation, at
## http://docs.rubygems.org/read/chapter/20
Gem::Specification.new do |s|
  s.specification_version = 2 if s.respond_to? :specification_version=
  s.required_rubygems_version = Gem::Requirement.new(">= 0") if s.respond_to? :required_rubygems_version=
  s.rubygems_version = '1.3.5'

  ## Leave these as is they will be modified for you by the rake gemspec task.
  ## If your rubyforge_project name is different, then edit it and comment out
  ## the sub! line in the Rakefile
  s.name              = 'asciidoctor'
  s.version           = '0.0.9'
  s.date              = '2013-01-16'
  s.rubyforge_project = 'asciidoctor'

  ## Make sure your summary is short. The description may be as long
  ## as you like.
  s.summary     = "Pure Ruby Asciidoc to HTML rendering."
  s.description = "A pure Ruby processor to turn Asciidoc-formatted documents into HTML (and, eventually, other formats perhaps)."

  ## List the primary authors. If there are a bunch of authors, it's probably
  ## better to set the email to an email list or something. If you don't have
  ## a custom homepage, consider using your GitHub URL or the like.
  s.authors  = ["Ryan Waldron", "Dan Allen", "Jeremy McAnally"]
  s.email    = 'rew@erebor.com'
  s.homepage = 'http://github.com/erebor/asciidoctor'

  ## This gets added to the $LOAD_PATH so that 'lib/NAME.rb' can be required as
  ## require 'NAME.rb' or'/lib/NAME/file.rb' can be as require 'NAME/file.rb'
  s.require_paths = %w[lib]

  ## If your gem includes any executables, list them here.
  s.executables = ["asciidoctor"]

  ## Specify any RDoc options here. You'll want to add your README and
  ## LICENSE files to the extra_rdoc_files list.
  s.rdoc_options = ["--charset=UTF-8"]
  s.extra_rdoc_files = %w[LICENSE]

  ## List your runtime dependencies here. Runtime dependencies are those
  ## that are needed for an end user to actually USE your code.

  ## List your development dependencies here. Development dependencies are
  ## those that are only needed during development
  s.add_development_dependency('coderay')
  s.add_development_dependency('erubis')
  s.add_development_dependency('htmlentities')
  s.add_development_dependency('mocha')
  s.add_development_dependency('nokogiri')
  s.add_development_dependency('pending')
  s.add_development_dependency('rake')
<<<<<<< HEAD
  s.add_development_dependency('tilt')
=======
  s.add_development_dependency('rdoc', '~> 3.12')
>>>>>>> 85f4778d

  ## Leave this section as-is. It will be automatically generated from the
  ## contents of your Git repository via the gemspec task. DO NOT REMOVE
  ## THE MANIFEST COMMENTS, they are used as delimiters by the task.
  # = MANIFEST =
  s.files = %w[
    Gemfile
    LICENSE
    README.asciidoc
    Rakefile
    asciidoctor.gemspec
    bin/asciidoctor
    lib/asciidoctor.rb
    lib/asciidoctor/abstract_block.rb
    lib/asciidoctor/abstract_node.rb
    lib/asciidoctor/attribute_list.rb
    lib/asciidoctor/backends/base_template.rb
    lib/asciidoctor/backends/docbook45.rb
    lib/asciidoctor/backends/html5.rb
    lib/asciidoctor/block.rb
    lib/asciidoctor/callouts.rb
    lib/asciidoctor/debug.rb
    lib/asciidoctor/document.rb
    lib/asciidoctor/errors.rb
    lib/asciidoctor/inline.rb
    lib/asciidoctor/lexer.rb
    lib/asciidoctor/list_item.rb
    lib/asciidoctor/reader.rb
    lib/asciidoctor/renderer.rb
    lib/asciidoctor/section.rb
    lib/asciidoctor/substituters.rb
    lib/asciidoctor/table.rb
    lib/asciidoctor/version.rb
    man/asciidoctor.ad
    man/asciidoctor.1
    noof.rb
    test/attributes_test.rb
    test/blocks_test.rb
    test/document_test.rb
    test/fixtures/asciidoc.txt
    test/fixtures/asciidoc_index.txt
    test/fixtures/ascshort.txt
    test/fixtures/dot.gif
    test/fixtures/encoding.asciidoc
    test/fixtures/filename\ with\ spaces.asciidoc
    test/fixtures/include-file.asciidoc
    test/fixtures/list_elements.asciidoc
    test/fixtures/sample.asciidoc
    test/fixtures/tip.gif
    test/headers_test.rb
    test/invoker_test.rb
    test/lexer_test.rb
    test/links_test.rb
    test/lists_test.rb
    test/options_test.rb
    test/paragraphs_test.rb
    test/preamble_test.rb
    test/reader_test.rb
    test/renderer_test.rb
    test/substitutions_test.rb
    test/tables_test.rb
    test/test_helper.rb
    test/text_test.rb
  ]
  # = MANIFEST =

  ## Test files will be grabbed from the file list. Make sure the path glob
  ## matches what you actually use.
  s.test_files = s.files.select { |path| path =~ /^test\/.*_test\.rb/ }
end<|MERGE_RESOLUTION|>--- conflicted
+++ resolved
@@ -53,11 +53,8 @@
   s.add_development_dependency('nokogiri')
   s.add_development_dependency('pending')
   s.add_development_dependency('rake')
-<<<<<<< HEAD
+  s.add_development_dependency('rdoc', '~> 3.12')
   s.add_development_dependency('tilt')
-=======
-  s.add_development_dependency('rdoc', '~> 3.12')
->>>>>>> 85f4778d
 
   ## Leave this section as-is. It will be automatically generated from the
   ## contents of your Git repository via the gemspec task. DO NOT REMOVE
