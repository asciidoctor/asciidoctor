--- conflicted
+++ resolved
@@ -1,23 +1,13 @@
 '\" t
 .\"     Title: asciidoctor
-<<<<<<< HEAD
 .\"    Author: Dan Allen, Sarah White, Ryan Waldron
-.\" Generator: Asciidoctor 1.5.2.dev
-.\"      Date: 2014-10-01
-=======
-.\"    Author: Dan Allen
-.\" Generator: Asciidoctor 1.5.2
-.\"      Date: 2014-11-27
->>>>>>> cc5fe9e0
+.\" Generator: Asciidoctor 1.5.3.dev
+.\"      Date: 2014-12-29
 .\"    Manual: Asciidoctor Manual
 .\"    Source: Asciidoctor 1.5.2
 .\"  Language: English
 .\"
-<<<<<<< HEAD
-.TH "ASCIIDOCTOR" "1" "2014-10-01" "Asciidoctor 1\&.5\&.0" "Asciidoctor Manual"
-=======
-.TH "ASCIIDOCTOR" "1" "2014-11-27" "Asciidoctor 1\&.5\&.2" "Asciidoctor Manual"
->>>>>>> cc5fe9e0
+.TH "ASCIIDOCTOR" "1" "2014-12-29" "Asciidoctor 1\&.5\&.2" "Asciidoctor Manual"
 .ie \n(.g .ds Aq \(aq
 .el       .ds Aq '
 .nh
@@ -27,7 +17,7 @@
 asciidoctor \- converts AsciiDoc source files to HTML, DocBook and other formats
 .SH "SYNOPSIS"
 .sp
-\fBasciidoctor\fR [\fIOPTION\fR]\&... \fIFILE\fR\&...
+\fBasciidoctor\fR [\fIOPTION\fR]... \fIFILE\fR...
 .sp
 .SH "DESCRIPTION"
 .sp
@@ -96,6 +86,11 @@
 Specifies the eRuby implementation to use for executing the custom converter templates written in ERB\&. Supported values are \fIerb\fR and \fIerubis\fR\&. Defaults to \fIerb\fR\&.
 .RE
 .PP
+\fB\-I, \-\-load\-path\fR=\fIDIRECTORY\fR
+.RS 4
+Add the specified directory to the load path, so that \fI\-r\fR can load extensions from outside the default Ruby load path\&. This option may be specified more than once\&.
+.RE
+.PP
 \fB\-n, \-\-section\-numbers\fR
 .RS 4
 Auto\-number section titles\&. Synonym for \fB\-\-attribute numbered\fR\&.
@@ -104,6 +99,11 @@
 \fB\-o, \-\-out\-file\fR=\fIOUT_FILE\fR
 .RS 4
 Write output to file \fIOUT_FILE\fR\&. Defaults to the base name of the input file suffixed with \fIbackend\fR extension\&. If the input is read from standard input, then the output file defaults to stdout\&. If \fIOUT_FILE\fR is \fI\-\fR then the standard output is also used\&. If specified, the file is resolved relative to the working directory\&.
+.RE
+.PP
+\fB\-r, \-\-require\fR=\fILIBRARY\fR
+.RS 4
+Require the specified library before executing the processor, using the standard Ruby require\&. This option may be specified more than once\&.
 .RE
 .PP
 \fB\-s, \-\-no\-header\-footer\fR
@@ -147,6 +147,7 @@
 .RS 4
 Show the help message\&.
 .RE
+.PP
 \fB\-V, \-\-version\fR
 .RS 4
 Print program version number\&.
