--- conflicted
+++ resolved
@@ -1,15 +1,6 @@
 '\" t
 .\"     Title: asciidoctor
 .\"    Author: Dan Allen, Sarah White
-<<<<<<< HEAD
-.\" Generator: Asciidoctor 2.0.22
-.\"      Date: 2018-03-20
-.\"    Manual: Asciidoctor Manual
-.\"    Source: Asciidoctor 2.0.23
-.\"  Language: English
-.\"
-.TH "ASCIIDOCTOR" "1" "2018-03-20" "Asciidoctor 2.0.23" "Asciidoctor Manual"
-=======
 .\" Generator: Asciidoctor 2.1.0.alpha.0
 .\"      Date: 2022-12-02
 .\"    Manual: Asciidoctor Manual
@@ -17,7 +8,6 @@
 .\"  Language: English
 .\"
 .TH "ASCIIDOCTOR" "1" "2022-12-02" "Asciidoctor 2.1.0.dev" "Asciidoctor Manual"
->>>>>>> eb7bbda6
 .ie \n(.g .ds Aq \(aq
 .el       .ds Aq '
 .ss \n[.ss] 0
@@ -76,11 +66,7 @@
 \fB\-a, \-\-attribute\fP=\fIATTRIBUTE\fP
 .RS 4
 Define, override, or unset a document attribute.
-<<<<<<< HEAD
-Command\-line attributes take precedence over attributes defined in the source file unless either the name or value ends in \fI@\fP.
-=======
 This attribute takes precedence over the same attribute defined in the source file unless either the name or value ends in \fI@\fP.
->>>>>>> eb7bbda6
 No substitutions are applied to the value.
 .sp
 \fIATTRIBUTE\fP is normally formatted as a key\-value pair, in the form \fINAME=VALUE\fP.
@@ -280,17 +266,10 @@
 .sp
 \fBProject documentation:\fP \c
 .URL "https://docs.asciidoctor.org" "" ""
-<<<<<<< HEAD
 .sp
 \fBCommunity chat:\fP \c
 .URL "https://chat.asciidoctor.org" "" ""
 .sp
-=======
-.sp
-\fBCommunity chat:\fP \c
-.URL "https://chat.asciidoctor.org" "" ""
-.sp
->>>>>>> eb7bbda6
 \fBSource repository:\fP \c
 .URL "https://github.com/asciidoctor/asciidoctor" "" ""
 .sp
