--- conflicted
+++ resolved
@@ -1,11 +1,7 @@
 = asciidoctor(1)
 Dan Allen; Sarah White
 :doctype: manpage
-<<<<<<< HEAD
-:release-version: 2.0.23
-=======
 :release-version: 2.1.0.dev
->>>>>>> eb7bbda6
 :man manual: Asciidoctor Manual
 :man source: Asciidoctor {release-version}
 ifdef::backend-manpage[:!author:]
@@ -49,11 +45,7 @@
 
 *-a, --attribute*=_ATTRIBUTE_::
   Define, override, or unset a document attribute.
-<<<<<<< HEAD
-  Command-line attributes take precedence over attributes defined in the source file unless either the name or value ends in _@_.
-=======
   This attribute takes precedence over the same attribute defined in the source file unless either the name or value ends in _@_.
->>>>>>> eb7bbda6
   No substitutions are applied to the value.
 +
 _ATTRIBUTE_ is normally formatted as a key-value pair, in the form _NAME=VALUE_.
