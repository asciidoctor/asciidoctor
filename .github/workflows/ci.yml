--- conflicted
+++ resolved
@@ -26,15 +26,9 @@
     needs: activate
     strategy:
       matrix:
-<<<<<<< HEAD
-        #os: [ubuntu-22.04, windows-latest]
-        os: [ubuntu-22.04]
-        ruby: [jruby-9.4.5.0, '2.3', '2.7', '3.0', '3.3.4'] # use 3.3.4 to workaround time zone bug in 3.3.5
-=======
         os: [ubuntu-22.04]
         #os: [ubuntu-22.04, windows-latest]
         ruby: [jruby-9.4.5.0, '2.7', '3.0', '3.3.4'] # use 3.3.4 to workaround time zone bug in 3.3.5
->>>>>>> eb7bbda6
         asciimath-version: [~]
         haml-version: [~]
         pygments-version: ['~> 2.3.0']
@@ -47,33 +41,14 @@
         - os: ubuntu-22.04
           ruby: truffleruby-22.2.0
         - os: ubuntu-22.04
-<<<<<<< HEAD
-          ruby: jruby-9.1.17.0
-          pygments-version: ~
-        #- os: windows-latest
-        #  ruby: jruby-9.1.17.0
-=======
           ruby: jruby-9.2.21.0
           pygments-version: ~
         #- os: windows-latest
         #  ruby: jruby-9.2.21.0
->>>>>>> eb7bbda6
         #  pygments-version: ~
         - os: macos-latest
           ruby: '3.3.4'
         - os: ubuntu-22.04
-<<<<<<< HEAD
-          ruby: '2.3'
-          asciimath-version: '~> 1.0.0'
-        - os: ubuntu-22.04
-          ruby: '2.3'
-          haml-version: '~> 5.2.0'
-        - os: ubuntu-22.04
-          ruby: '2.3'
-          pygments-version: '~> 1.2.0'
-        - os: ubuntu-22.04
-          ruby: '2.3'
-=======
           ruby: '2.7'
           asciimath-version: '~> 1.0.0'
         - os: ubuntu-22.04
@@ -84,33 +59,19 @@
           pygments-version: '~> 1.2.0'
         - os: ubuntu-22.04
           ruby: '2.7'
->>>>>>> eb7bbda6
           rouge-version: '~> 2.0.0'
         - os: ubuntu-22.04
           ruby: '3.3.4'
           primary: primary
     runs-on: ${{ matrix.os }}
     env:
-<<<<<<< HEAD
-      BUNDLE_WITHOUT: coverage:docs
-=======
       BUNDLE_WITHOUT: coverage:docs:lint
->>>>>>> eb7bbda6
       SOURCE_DATE_EPOCH: '1521504000'
       # work around `Permission denied - NUL' error when installing/using the bundler gem on JRuby for Windows
       JRUBY_OPTS: '-J-Djdk.io.File.enableADS=true'
     steps:
     - name: Checkout
       uses: actions/checkout@v4
-<<<<<<< HEAD
-    - name: Install prerequisites for Nokogiri (Linux)
-      if: matrix.os == 'ubuntu-22.04'
-      run: sudo apt-get install libxslt1-dev
-    - name: Configure Nokogiri installation (Linux, macOS)
-      if: matrix.os == 'macos-latest' || matrix.os == 'ubuntu-22.04'
-      run: echo 'BUNDLE_BUILD__NOKOGIRI=--use-system-libraries' >> $GITHUB_ENV
-=======
->>>>>>> eb7bbda6
     - name: Set AsciiMath version
       if: matrix.asciimath-version
       run: echo 'ASCIIMATH_VERSION=${{ matrix.asciimath-version }}' >> $GITHUB_ENV
@@ -125,21 +86,13 @@
     - name: Set Rouge version
       if: matrix.rouge-version
       run: echo 'ROUGE_VERSION=${{ matrix.rouge-version }}' >> $GITHUB_ENV
-<<<<<<< HEAD
-    - name: Enable coverage (primary only)
-=======
     - name: Enable lint and coverage (primary only)
->>>>>>> eb7bbda6
       if: matrix.primary
       run: |
         echo 'BUNDLE_WITHOUT=docs' >> $GITHUB_ENV
         echo 'COVERAGE=true' >> $GITHUB_ENV
     - name: Upgrade Java (JRuby for Windows)
-<<<<<<< HEAD
-      if: matrix.os == 'windows-latest' && startsWith(matrix.ruby, 'jruby-9.4.')
-=======
       if: matrix.os == 'windows-latest' && startsWith(matrix.ruby, 'jruby-')
->>>>>>> eb7bbda6
       uses: actions/setup-java@v4
       with:
         distribution: temurin
@@ -155,12 +108,9 @@
       run: |
         bundle config --local path vendor/bundle
         bundle --jobs 3 --retry 3
-<<<<<<< HEAD
-=======
     - name: Run linter
       if: matrix.primary
       run: bundle exec rake lint
->>>>>>> eb7bbda6
     - name: Check default stylesheet
       if: matrix.primary
       run: |
@@ -178,19 +128,11 @@
       run: bundle exec ruby -w $(bundle exec ruby -e 'print File.join Gem.bindir, %q(rake)') test:all
     - name: Install gem and doc
       if: |
-<<<<<<< HEAD
-        !startsWith(matrix.ruby, 'truffleruby-')
-      run: |
-        ruby -r fileutils -e "FileUtils.rmtree 'pkg'"
-        bundle exec rake build
-        bundle exec gem --backtrace install --local --document rdoc,ri pkg/*.gem
-=======
         !startsWith(matrix.ruby, 'truffleruby-') && (matrix.os != 'windows-latest' || !startsWith(matrix.ruby, 'jruby-9.2.'))
       run: |
         ruby -r fileutils -e "FileUtils.rmtree 'pkg'"
         bundle exec gem build asciidoctor.gemspec -o asciidoctor.gem
         bundle exec gem install --local --document rdoc,ri asciidoctor.gem
->>>>>>> eb7bbda6
         bundle exec gem uninstall -ax asciidoctor
   build-dependents:
     name: build:dependents
@@ -198,11 +140,7 @@
     needs: build
     runs-on: ubuntu-22.04
     env:
-<<<<<<< HEAD
-      BUNDLE_WITHOUT: docs:coverage
-=======
       BUNDLE_WITHOUT: docs:lint:coverage
->>>>>>> eb7bbda6
     steps:
     - name: Checkout
       uses: actions/checkout@v4
