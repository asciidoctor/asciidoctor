name: Release
run-name: ${{ github.workflow }} ${{ github.event.inputs.release-version }}
on:
  workflow_dispatch:
    inputs:
      release-version:
        description: Enter version to release (e.g., 2.1.0).
        required: false
      release-beer:
        default: TBD
        description: Enter beer to mark the occasion.
        required: false
jobs:
  activate:
<<<<<<< HEAD
    runs-on: ubuntu-latest
=======
    runs-on: ubuntu-22.04
>>>>>>> eb7bbda6
    if: github.repository_owner == 'asciidoctor' && github.event_name == 'workflow_dispatch'
    steps:
    - run: echo ok go
  perform:
    needs: activate
<<<<<<< HEAD
    runs-on: ubuntu-latest
    environment: releases
    env:
      SOURCE_DATE_EPOCH: '1521504000'
      PYGMENTS_VERSION: '~> 2.3.0'
=======
    runs-on: ubuntu-22.04
    environment: releases
    env:
      SOURCE_DATE_EPOCH: '1521504000'
      PYGMENTS_VERSION: '~> 2.0'
>>>>>>> eb7bbda6
    steps:
    - name: Checkout
      uses: actions/checkout@v4
      with:
        token: ${{ secrets[format('GH_TOKEN_{0}', github.actor)] }}
    - name: Install Ruby
      uses: ruby/setup-ruby@v1
      with:
<<<<<<< HEAD
        ruby-version: '3.3'
=======
        ruby-version: '3.3.4'
>>>>>>> eb7bbda6
        bundler-cache: false
    - name: Configure Bundler
      run: |
        bundle config --local path .bundle/gems
        bundle config --local without coverage docs
    - name: Install dependencies
      run: bundle --jobs 3 --retry 3
    - name: Run tests
      run: bundle exec rake test:all
<<<<<<< HEAD
=======
    - name: Run linter
      run: bundle exec rake lint
>>>>>>> eb7bbda6
    - name: Setup release environment
      run: |
        echo ${{ secrets[format('GH_TOKEN_{0}', github.actor)] }} | gh auth login --with-token
        echo RELEASE_VERSION=${{ github.event.inputs.release-version }} >> $GITHUB_ENV
        echo RELEASE_BEER=${{ toJSON(github.event.inputs.release-beer) }} >> $GITHUB_ENV
        echo RELEASE_RUBYGEMS_API_KEY=${{ secrets[format('RUBYGEMS_API_KEY_{0}', github.actor)] }} >> $GITHUB_ENV
    - name: Build, tag, and publish gem
      run: ./release.sh<|MERGE_RESOLUTION|>--- conflicted
+++ resolved
@@ -12,29 +12,17 @@
         required: false
 jobs:
   activate:
-<<<<<<< HEAD
-    runs-on: ubuntu-latest
-=======
     runs-on: ubuntu-22.04
->>>>>>> eb7bbda6
     if: github.repository_owner == 'asciidoctor' && github.event_name == 'workflow_dispatch'
     steps:
     - run: echo ok go
   perform:
     needs: activate
-<<<<<<< HEAD
-    runs-on: ubuntu-latest
-    environment: releases
-    env:
-      SOURCE_DATE_EPOCH: '1521504000'
-      PYGMENTS_VERSION: '~> 2.3.0'
-=======
     runs-on: ubuntu-22.04
     environment: releases
     env:
       SOURCE_DATE_EPOCH: '1521504000'
       PYGMENTS_VERSION: '~> 2.0'
->>>>>>> eb7bbda6
     steps:
     - name: Checkout
       uses: actions/checkout@v4
@@ -43,11 +31,7 @@
     - name: Install Ruby
       uses: ruby/setup-ruby@v1
       with:
-<<<<<<< HEAD
-        ruby-version: '3.3'
-=======
         ruby-version: '3.3.4'
->>>>>>> eb7bbda6
         bundler-cache: false
     - name: Configure Bundler
       run: |
@@ -57,11 +41,8 @@
       run: bundle --jobs 3 --retry 3
     - name: Run tests
       run: bundle exec rake test:all
-<<<<<<< HEAD
-=======
     - name: Run linter
       run: bundle exec rake lint
->>>>>>> eb7bbda6
     - name: Setup release environment
       run: |
         echo ${{ secrets[format('GH_TOKEN_{0}', github.actor)] }} | gh auth login --with-token
