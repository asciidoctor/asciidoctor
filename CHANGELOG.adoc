= Asciidoctor Changelog
:url-asciidoctor: https://asciidoctor.org
:url-asciidoc: https://docs.asciidoctor.org/asciidoc/latest/
:url-repo: https://github.com/asciidoctor/asciidoctor
:icons: font
:star: icon:star[role=red]
ifndef::icons[]
:star: &#9733;
endif::[]

{url-asciidoctor}[Asciidoctor] is a _fast_, open source text processor and publishing toolchain for converting {url-asciidoc}[AsciiDoc] content into HTML 5, DocBook 5, and other formats.

This document provides a high-level view of the changes introduced in Asciidoctor by release.
For an even more detailed look at what has changed, refer to the {url-repo}/commits/[commit history] on GitHub.

This project utilizes semantic versioning.

// tag::compact[]
== Unreleased

<<<<<<< HEAD
Improvements::

=======
Enhancements::

  * Allow the CLI to control the logging level using the `--log-level` option (#3868)
  * Ignore `--log-level` CLI option if `-q` is specified; ignore `-v` CLI option if `--log-level` is specified (#3868)
  * Add support for inline linenums mode when using Rouge as source highlighter (`rouge-linenums-mode=inline`) (#3641)
  * Omit meta generator tag in HTML output if `reproducible` document attribute is set (#4143) (*@rpavlik*)
  * Add `--sourcemap` option to the CLI to enable the `:sourcemap` option on the parser (#3569) (*@hackingotter*)
  * Allow section ID to be unset by assigning an empty value to the `id` block attribute (#4139)
  * Add support for dropping principal text of list item if empty in an ordered or unordered list when converting to man page (#4182)
  * Don't add empty line before block content if principal text of dlist item is not specified when converting to man page (#4182)
  * Add support for role on thematic break in HTML converter (#4101)
  * Add support for link=self on image macros (#3656)
  * Alias Inline#content to Inline#text so Inline node quacks like other nodes (#3220)
  * Update signature of Logger constructor so both positional arguments and keyword arguments are passed to super constructor (#4250)
  * Honor `level` and `formatter` keyword arguments passed to Logger constructor (#4250)
  * Set logdev to $stderr if no arguments are passed to Logger constructor (#4250)
  * Add support for skipping TOML front matter (Hugo) when `skip-front-matter` attribute is set (#4300) (*@abhinav*)
  * Add support for Wistia using the video macro

Compliance::

  * Don't promote level-0 special section at start of document to document title (#4151)
  * Disallow the use of dot (`.`) in the name of a named element attribute (#4147)
  * Disallow the use of the left square bracket in an attribute list on formatted text (#4306)
  * Update stylesheet to use break-after in place of page-break-before/after/inside (#3466)
  * Drop support for Ruby < 2.7 and JRuby < 9.2
  * Update latest JRuby in CI workflow to 9.4.2.0

Improvements::

  * Use width attribute to set table and column width instead of inline style (#4160)
  * Layout lines of a source block with table-based line numbering as rows in the table when using Rouge as source highlighter (#4130)
  * Remove duplicate selectors in default stylesheet; enable stylelint rule to check for them
  * Use CSS class instead of inline style to apply page break behavior (#4051)
  * Set width of line number table column of source block to 0.01% to restrict width and force table to span available width (#4137)
  * Consolidate styles applied to primary containers (`#header`, `#content`, `#footnotes`, `#footer`) in default stylesheet (#4169)
  * Constrain width of `<svg>` element to container in default stylesheet
  * Target `<object>` element with image more accurately in default stylesheet
  * Remove form styles from the default stylesheet (#4186)
  * Set linenums option on source block when line numbering is enabled (#3313)
  * Warn if include target is remote and `allow-uri-read` attribute is not set (#2284)
  * Don't split value of `-r` CLI option; treat as single path (#4425)
  * Add single and double role hint to `<quote>` tag in DocBook output (#2947)
  * Use safe navigation to avoid crashing when querying for extensions
  * Remove empty line at top of table cells in manpage output (#4482) (*@strager*)
  * Return `nil` if name passed to `Asciidoctor::SafeMode.value_for_name` is not recognized (#3526)
  * Modify default stylesheet to honor text-* roles on quote blocks
>>>>>>> eb7bbda6
  * Ignore `SOURCE_DATE_EPOCH` environment variable if value is empty instead of exiting with non-zero exit code (#4631)
  * Change Brazilian Portuguese translation for toc-title

Bug Fixes::

  * Don't push conditional onto stack if conditional preprocessor directive is invalid when skipping lines (#4603)
  * Only style code tag as block element when inside pre in listing block; not inside verse block (#4610)

== 2.0.23 (2024-05-17) - @mojavelinux

Compliance::

  * Encode spaces in mailto links as %20, in accordance with RFC 3986, instead of + (#4576)

Improvements::

  * Log error when an incomplete row is detected at the end of a table (#4573)

Bug Fixes::

  * Don't leave behind empty line inside skipped preprocessor conditional (#4580)
  * Don't duplicate block attribute line above detached block that breaks a dlist; fixes duplicate role on detached block (#4565)
  * Don't crash when parsing xref shorthand if target starts with URL protocol and text is offset by space (#4570)
  * Only drop current row if colspan of last cell exceeds specified number of columns (#4587)
  * Drop last row if colspan of last cell in table exceeds specified number of columns (#4587)
  * Preserve repeating spaces in verbatim content in manpage output (#3583)

=== Details

{url-repo}/releases/tag/v2.0.23[git tag] | {url-repo}/compare/v2.0.22\...v2.0.23[full diff]
// end::compact[]

== 2.0.22 (2024-03-08) - @mojavelinux

Improvements::

  * Set `cloaked-context` attribute on source block when context is not `:listing` (#4556)

Compliance::

  * Remove use of base64 library to prevent warning in Ruby >= 3.3 (#4561)

=== Details

{url-repo}/releases/tag/v2.0.22[git tag] | {url-repo}/compare/v2.0.21\...v2.0.22[full diff]

== 2.0.21 (2024-02-20) - @mojavelinux

Compliance::

  * Turn off system-dependent newline conversion when writing files; don't convert line feeds to system-dependent newline (#4550)
  * Support logger in Ruby 3.3 by instantiating super class (#4493) (*@mtasaka*)
  * Add support for `scaledwidth` and `scale` attributes on inline image macro in DocBook output (#4552)
  * Update latest Ruby to 3.3 in CI workflows

Improvements::

  * Change title to doctitle in warning message about use of abstract to make subject more clear
  * Modify default stylesheet to add text decoration to active footnote number link in footnotes list (#4530) (@Larhzu)

Bug Fixes::

  * Nested dlist attached using list continuation should not consume detached paragraph (#3535)
  * Don't break nested dlist with attached block if offset from parent list by empty line (#3693)
  * Preserve paragraph breaks in normal table cell in manpage output (#4481)
  * Style cells in head row as bold in manpage output (#4490)
  * Escape spaces in include target (using inline passthrough) when generating link from include directive (#4461)
  * Move abstract inside info tag in DocBook output (#3602)
  * Honor secondary and tertiary terms on `indexterm` macro when primary term is quoted and contains an equals sign (#3652)
  * Remove extra border below doctitle when sidebar toc is collapsed into main content area (#4523)
  * Treat bare URL enclosed in angle brackets as unconstrained syntax; only match until closing angled bracket (#4468)
  * Allow URL enclosed in angled brackets syntax to be escaped using backslash (#4468)

=== Details

{url-repo}/releases/tag/v2.0.21[git tag] | {url-repo}/compare/v2.0.20\...v2.0.21[full diff]

== 2.0.20 (2023-05-18) - @mojavelinux

Bug Fixes::

   * Update `release-version` attribute in READMEs and man page during release
   * Rebuild man page during release

=== Details

{url-repo}/releases/tag/v2.0.20[git tag] | {url-repo}/compare/v2.0.19\...v2.0.20[full diff]

== 2.0.19 (2023-05-17) - @mojavelinux

Improvements::

  * Return empty string instead of nil if raw or verbatim block has no lines
  * Don't uppercase monospace span in section title in manpage output (#4402)
  * Simplify processing of implicit link (i.e., autolink) by separating implicit and explicit match
  * Generate partintro block consistently (#4450)
  * Add Kiswahili translation for built-in labels (PR #4454) (*@bkmgit*)

Compliance::

  * Fix call order so use of an include file with invalid encoding continues to raise error when using Ruby >= 3.2.0
  * Fix test assertion for fallback Rouge stylesheet to be compatible with Rouge 4.1 (#4406) (*@tmzullinger*)
  * Support `notitle` option on section as alternative to `untitled` to hide title (#4437)
  * Add support for Haml 6 to template converter (#4429)

Bug Fixes::

  * Process constrained inline passthrough inside monospace span (#4458)
  * Catalog inline ref defined using anchor macro even when resolved reftext is empty
  * Use while loop rather than recursion to locate next line to process; prevents stack limit error (#4368)
  * Avoid matching numeric character references when searching for # in xref target (#4393)
  * Use correct selector to collapse margin on first and last child of sidebar
  * Don't allow target of include directive to start with a space (to distinguish it from a dlist item) or to end with a space
  * Manify alt text of block image in manpage output (#4401)
  * Adjust font size of term in horizontal dlist to match font size of term in regular dlist
  * Implicitly attach nested list that starts with block attribute lines to dlist entry (#4268)
  * Don't swallow square brackets when processing escaped URL macro
  * Treat `uri:classloader:` as an absolute path prefix when running on JRuby (#3929)
  * Apply reftext substitutions to value of `mantitle` attribute in DocBook output (#4448)
  * Enclose `<reftext>` tag in `<article>` tag in DocBook output for man page (#4452)
  * Correctly handle compat role on monospace and constrained passthrough when box attrlist or formatted text is escaped

Build / Infrastructure::

  * Update latest CRuby in CI workflow to 3.2
  * Update latest JRuby in CI workflow to 9.4.2.0

=== Details

{url-repo}/releases/tag/v2.0.19[git tag] | {url-repo}/compare/v2.0.18\...v2.0.19[full diff]

== 2.0.18 (2022-10-15) - @mojavelinux

Improvements::

  * Propagate `:to_dir` option to document of AsciiDoc table cell (#4297)
  * Force encoding of attribute data passed via CLI to UTF-8 if transcoding fails (#4351) (*@zkaip*)
  * Add include role to link macro that replaces include directive when include is not enabled

Bug Fixes::

  * Change internal `uriish?` helper to only detect a URI pattern at start of a string; avoids misleading messages (#4357)
  * Prevent highlight.js warning when no language is set on source block; don't call `highlightBlock` if `data-lang` attribute is absent (#4263)
  * Don't raise error if `Asciidoctor::Extensions.unregister` is called before groups are initialized (#4270)
  * If path is included both partially and fully, store it with true value (included fully) in includes table of document catalog
  * Reset registry if activate is called on it again (#4256)
  * Format source location in exception message when extension code is malformed
  * Fix lineno on reader when `skip-front-matter` attribute is set but end of front matter is not found
  * Fix `Asciidoctor::Cli::Invoker` constructor when first argument is a hash
  * Update default stylesheet to honor marker on unordered list when marker is defined on ancestor unordered list (#4361)

=== Details

{url-repo}/releases/tag/v2.0.18[git tag] | {url-repo}/compare/v2.0.17\...v2.0.18[full diff]

== 2.0.17 (2022-01-05) - @mojavelinux

Bug Fixes::

  * Don't crash if process method for custom block returns an abstract block with context `:compound` that isn't of type `Block` (e.g., a list)
  * Ignore return value of process method for custom block or block macro if value matches parent argument
  * Remove unnamespaced selectors in Pygments stylesheet
  * Normalize output from Pygments to use `linenos` class for inline line numbering and trim space after number; update default stylesheet accordingly
<<<<<<< HEAD
  * Change `AbstractBlock#sections?` to return false when called on block that isn't a Section or Document (PR #3591) *@mogztter*
  * Hide built-in marker on HTML summary element in Safari when using default stylesheet (#4162)
  * Hide outline around HTML summary when activated in Safari (#4162)
  * Include primary video in value of `playlist` attribute when embedding YouTube video (#4156)
  * Honor `stripes=none` on nested table (#4165)
  * Update default stylesheet to fix spacing around empty list item (#4184)
  * Honor `:header_only` option when parsing document with manpage doctype (#4192)
  * Use numeric character reference for closing square bracket around alt text of icon
  * Process `author` or `authors` document attribute in document header when implicit doctitle is absent (#4206)
=======
  * Change `AbstractBlock#sections?` to return false when called on block that isn't a Section or Document (PR #3591) (*@mogztter*)
  * Hide built-in marker on HTML summary element in Safari when using default stylesheet (#4162)
  * Hide outline around HTML summary when activated in Safari (#4162)
  * Include primary video in value of `playlist` attribute when embeddding YouTube video (#4156)
  * Honor stripes=none on nested table (#4165)
  * Update default stylesheet to fix spacing around empty list item (#4184)
  * Honor `:header_only` option when parsing document with manpage doctype (#4192)
  * Use numeric character reference for closing square bracket around alt text of icon
  * Process author or authors document attribute in document header when implicit doctitle is absent (#4206)
>>>>>>> eb7bbda6
  * Patch open-uri-cached gem to work with Ruby 3.1 (update: drop patch now that open-uri-cached has been fixed) (#4227)

Improvements::

  * Prevent line numbers on source blocks in HTML output from being selected (applies to pygments and coderay) (#4128)
  * Allow hash to be specified for Vimeo video either in video ID or using `hash` attribute (#4176)
  * Remove unnecessary specificity in default stylesheet for styling p element inside list item
  * Remove obsolete gist embed styles from default stylesheet
  * Allow `--failure-level` to be set to default value, `FATAL`
  * Sort levels in help for `--failure-level` option in ascending order
  * Invert FR translations for caution & warning admonition labels (#4212) (*@cyChop*)
  * Add tests for open-uri-cached integration that is activated by the `cache-uri` attribute
  * Don't warn if negated tag is not found in include file (#4230)

Documentation::

  * Document how to extend an existing converter or create a new converter (#4136)
  * Document the syntax topic of the `--help` CLI option (#4175)
  * Document how to uninstall the Asciidoctor gem (#4154)
  * Document how to enable and use the sourcemap (the `:sourcemap` option)
  * Document how to catalog additional assets (the `:catalog_assets` option)

== 2.0.16 (2021-08-03) - @mojavelinux

Bug Fixes::

  * Include all lines outside of specified tagged region when tag filter on include directive is a single negated tag (#4048)
  * Only interpret negated wildcard in tag filter on include directive as implicit globstar if it precedes other tags (#4086)
  * Change ifeval directive to resolve to false if comparison operation cannot be performed (#4046)
  * Don't crash if `:to_file` option is passed to `load` or `load_file` and value is not a string (#4055)
  * Use automatic link text if ID in shorthand xref is followed by dangling comma (e.g., `+<<idname,>>+`)
  * Update default stylesheet to indent blocks attached to list item in checklist (#2550)
  * Update default stylesheet to re-enable styling of implicit lead role on first paragraph of preamble inside AsciiDoc table cell
  * Update default stylesheet to fix conflict between text decoration and bottom border on abbr[title] element
  * Change invalid font family "sans" in default stylesheet to "sans-serif"
  * Fix missing automatic reftext for internal xrefs in manpage output (#4110)
  * Replace numeric character reference for plus in manpage output (#4059)
  * Replace numeric character reference for degree sign in manpage output (#4059)
  * Convert apostrophe to the portable `+\*(Aq+` variable instead of the groff-specific escape `\(aq` (#4060) (*@felipec*)
  * Document the `-e, --embedded` option flag in the man page, which replaces the outdated `-e, --eruby` option flag

Improvements::

  * Use queue to iterate over lines in reader instead of stack (#4106)
  * Uppercase automatic reftext for level-2 section titles in manpage output if reftext matches section title (#4110)
  * Show safe modes in strictness order in CLI help (#4065)
  * Remove redundant styles from the default stylesheet
  * Update font styles for summary element in default stylesheet to match font styles of paragraph (#4114)
  * Update default stylesheet to indent content of details element (#4116)
  * Update default stylesheet to use custom marker for summary element to make appearance consistent (#4116)
  * Add Vietnamese translation of built-in attributes (PR #4066) (*@nguyenhoa93*)
  * Add Thai translation of built-in attributes (PR #4113) (*@ammaneena*)

Build / Infrastructure::

  * Import source of default stylesheet into this repository; use PostCSS with cssnano to minify (#4062)
  * Use autoprefixer to manage browser prefixes in default stylesheet (#4118)

== 2.0.15 (2021-04-27) - @mojavelinux

Bug Fixes::

  * Don't include trailing period, question mark, or exclamation point in target (URL) of autolink (#3860)
  * Don't assign nil value to named attribute mapped to absent positional attribute when parsing attrlist (#4033)
  * Remove leading and trailing spaces around role on inline phrase (#4035)
  * Ignore empty role on inline phrase defined using legacy syntax and followed by comma (#4035)
  * Use xreftext on document as fallback link text in HTML output for inter-document xref that resolves to current document when no link text is provided (#4032)
  * Use xreftext on document as fallback link text in HTML output for internal xref with empty fragment when no link text is provided (#4032)
  * Use document ID as linkend in DocBook output for internal xref with empty fragment; auto-generating one if necessary (#4032)

Improvements::

  * Format keyboard references in monospace in manpage output

Build / Infrastructure::

  * Get remaining invoker tests working on JRuby 9.1 for Windows

== 2.0.14 (2021-04-19) - @mojavelinux

Bug Fixes::

  * Don't allow AsciiDoc table cell to set document attribute that was unset from the API (exceptions include: `compat-mode`, `toc`, `showtitle`, and `notitle`) (#4017)
  * Ensure default document attributes unset in parent document remain unset in AsciiDoc table cell (#2586)
  * Allow the `showtitle` / `notitle` attribute to be toggled in an AsciiDoc table cell if set or unset in parent document (#4018)
  * Ensure mtime of input file honors TZ environment variable on JRuby for Windows (affects value of `docdatetime` attribute) (#3550)
  * Honor caption attribute on blocks that support captioned title even if corresponding `*-caption` document attribute (e.g., `example-caption`) is not set (#4023)
  * Suppress missing attribute warning when applying substitutions to implicit document title for assignment to intrinsic `doctitle` attribute (#4024)
  * Increment counter (but not the corresponding attribute) if attribute is locked (#4013)

Improvements::

  * Use attribute, if set, as seed value for counter even if not already registered as a counter (#4014)
  * Allow subs attribute value on Inline node returned by process method for custom inline macro to be a String (#3938)
  * Allow value of `user-home` attribute to be overridden by API or CLI (#3732)

Build / Infrastructure::

  * Run tests on JRuby for Windows (#3550)

== 2.0.13 (2021-04-10) - @mojavelinux

Bug Fixes::

  * Rollback change for #3470, which added logic to remove leading and trailing empty lines in an AsciiDoc include file; instead skip empty lines before processing document header (#3997)
  * Don't allow `counter` and `counter2` attribute directives to override locked attributes (#3939) (*@mogztter*)
  * Fix crash when resolving next value in sequence for counter with non-numeric value (#3940)
  * Honor list of tags following negated wildcard on include directive (#3932)
  * Update default stylesheet to remove dash in front of cite on nested quote block (#3847)
  * Don't mangle formatting macros when uppercasing section titles in man page output (#3892)
  * Don't escape hyphen in `manname` in man page output
  * Remove extra `.sp` line before content of verse block in man page output
  * Fix layout of footnotes in man page output (#3989)
  * Fix formatting of footnote text with URL in man page output (#3988)
  * Remove redundant trailing space on URL followed by non-adjacent text in man page output (#4004)
  * Use `.bp` macro at location of page break in man page output (#3992)

Improvements::

  * Extract method to create lexer and formatter in Rouge adapter (#3953) (*@Oblomov*)
  * Add support for pygments.rb 2.x (#3969) (*@slonopotamus*)
  * Allow `NullLogger` to be enabled by setting the `:logger` option to a falsy value (#3982)
  * Substitute attributes in manpurpose part of NAME section in manpage doctype (#4000)
  * Output all mannames in name section of HTML output for manpage doctype (#3757)

Build / Infrastructure::

  * Enable running tests as root (PR #3874) (*@mikemckiernan*)
  * Run tests against both pygments.rb 1.x and 2.x (#3969) (*@slonopotamus*)
  * Speed up CI by using Bundler cache (PR #3901) (*@slonopotamus*)

Documentation::

  * Import documentation for processor into this repository (#3861) (*@graphitefriction*)
  * Add Belarusian translation of built-in attributes (PR #3928) (*@morganov*)

== 2.0.12 (2020-11-10) - @mojavelinux

Bug Fixes::

  * Set type and target property on unresolved footnote reference and unset id property (fixes regression) (#3825)
  * Fix crash when inlining an SVG if the explicit width or height value on the image node is not a string (#3829)
  * Reset word wrap behavior to normal on tables, then re-enable again for admonition content, horizontal dlist description, and AsciiDoc table cells (#3833)

Improvements::

  * Pass through role to DocBook output for inline image (#3832)

Compliance::

  * Defer use of Ruby >= 2.3 constructs to restore compatibility with Ruby 2.0 until at least next minor release (#3827)
  * Don't append the default px unit identifier to the explicit width or height value when inlining an SVG (#3829)

Build / Infrastructure::

  * Migrate Linux CI jobs to GitHub Actions (#3837)
  * Migrate Windows CI jobs to GitHub Actions (#3839)
  * Run CI job on macOS (#3842)

== 2.0.11 (2020-11-02) - @mojavelinux

Bug Fixes::

  * Fix infinite loop when callout list with obsolete syntax is found inside list item (#3472)
  * Fix infinite loop when xreftext contains a circular reference path in HTML and manpage converters (#3543)
  * Apply text formatting to table cells in implicit header row when column has the "a" or "l" style (#3760)
  * Fix errant reference warning for valid reference when running in compat mode (#3555)
  * Initialize backend traits for converter (if not previously initialized) using assigned basebackend; mimics Asciidoctor < 2 behavior (#3341)
  * Set source_location on preamble block when sourcemap option is enabled (#3799)
  * Link the notitle and showtitle attributes so they act as opposites for the same toggle (#3804)
  * Pass options to constructor of Rouge lexer instead of #lex method; restores compatibility with Rouge >= 3.4 (#3336)
  * Don't clobber cgi-style options on language when enabling start_inline option on the Rouge PHP lexer (#3336)
  * Fix parsing of wrapped link and xref text, including when an attrlist signature is detected (#3331)
  * Restore deprecated writable number property on AbstractBlock
  * Always use title as xreftext if target block has an empty caption, regardless of xrefstyle value (#3745)
  * Allow a bibliography reference to be used inside a footnote (#3325)
  * Fix bottom margin collapsing on AsciiDoc table cell (#3370)
  * Remove excess hard line break in multi-line AsciiMath blocks (#3407)
  * Only strip trailing spaces from lines of AsciiDoc include file (#3436)
  * Remove errant optional flag in regexp for menu macro that breaks Asciidoctor.js (#3433)
  * Preserve repeating backslashes when generating manpage output (#3456)
  * Honor percentage width specified on macro of inline SVG (#3464)
  * Removing leading and trailing blank lines in AsciiDoc include file to match assumption of parser (#3470)
  * Activate extensions when :extensions option is set even if Extensions API is not yet loaded (#3570)
  * Don't activate global extensions if :extensions option is false (#3570)
  * Escape ellipsis at start of line in manpage output (#3645) (*@jnavila*)
  * Don't register footnote with ID if a footnote is already registered with that ID (#3690)
  * Honor start attribute on ordered list in manpage output (#3714)
  * Warn instead of crashing if SVG to inline is empty (#3638) (*@mogztter*)
  * Compute highlight line ranges on source block relative to value of start attribute (#3519) (*@mogztter*)
  * Prevent collapsible block from incrementing example number by assigning an empty caption (#3639)
  * Use custom init function for highlight.js to select the correct `code` elements (#3761)
  * Fix resolved value of :to_dir when both :to_file and :to_dir options are set to absolute paths (#3778)
  * Fix crash if value of `stylesheets` attribute contains a folder and the destination directory for the stylesheet does not exist (even when the `:mkdirs` option is set) (#3808)
  * Fix crash if value passed by API for `copycss` attribute is not a string (#3592)
  * Restore label in front of each bibliography entry in DocBook output that was dropped by fix for #3085 (#3782)
  * Apply max width to each top-level container instead of body in HTML output (#3513)
  * Don't apply border-collapse: separate to HTML for table blocks; fixes double border at boundary of colspan/rowspan (#3793) (*@ahus1*)
  * Don't remove right border on last table cell in row (#2563)
  * Rework table borders to leverage border collapsing (apply frame border to table, grid border to cells, and selectively override border on cells to accommodate frame) (#3387)

Compliance::

  * Account for empty positional attribute when parsing attrlist (#3813)
  * Add support for muted option to self-hosted video (#3408)
  * Move style tag for convert-time syntax highlighters (coderay, rouge, pygments) into head (#3462)
  * Move style tag for client-side syntax highlighters (highlight.js, prettify) into head (#3503)
  * Define entry point API methods (load, convert, load_file, convert_file) as class methods instead of module_function to avoid conflict with Kernel.load (#3625)
  * Retain attribute order on HTML code tag for source block to remain consistent with output from 1.5.x (#3786)
  * Correct language code for Korean language file from kr to ko (#3807) (*@jnavila*)

Improvements::

  * Apply word wrap (i.e., `word-wrap: anywhere`) to body in default stylesheet (#3544)
  * Allow `nobreak` and `nowrap` roles to be used on any inline element (#3544)
  * Add CSS class to support pre-wrap role to preserve leading, trailing, and repeating spaces in phrase (#3815)
  * Preserve guard around XML-style callout when icons are not enabled (#3319)
  * Use `.fam C` command to switch font family for verbatim blocks to monospaced text in manpage output (#3561)
  * Remove redundant test for halign and valign attributes on table cell in DocBook converter
  * Allow encoding of include file to be specified using encoding attribute (#3248)
  * Allow template to be used to override outline by only specifying the outline template (#3491)
  * Upgrade MathJax from 2.7.5 to 2.7.9
  * Upgrade highlight.js from 9.15.10 to 9.18.3 (note that this increases script size from 48.8 KB to 71.5 KB)
  * Skip unused default attribute assignments for embedded document
  * Allow a URL macro to have a preceding single or double quote (#3376)
  * Add support for erubi template engine; use it in place of erubis in test suite; note the use of erubis is deprecated (#3737)
  * Download and embed remote custom stylesheet if allow-uri-read is set (#3765)
  * Remove direction property from default stylesheet (#3753) (*@abdnh*)
  * remove max width setting on content column for print media in default stylesheet (#3802)
  * Normalize frame value "topbot" to "ends" in HTML output (consistently use frame-ends class) (#3797)
  * Add role setter method on AbstractNode (#3614)
  * Map chapter-signifier and part-signifier attributes in locale attribute files to replace chapter-label and part-label (#3817)

Build / Infrastructure::

  * Run test suite on TruffleRuby nightly (*@mogztter*, *@erebor*)
  * Upgrade TruffleRuby to 20.0.0 (*@mogztter*)
  * Trigger upstream builds for AsciidoctorJ on Github Actions (*@robertpanzer*)

== 2.0.10 (2019-05-31) - @mojavelinux

Bug Fixes::

  * fix Asciidoctor.convert_file to honor `header_footer: false` option when writing to file (#3316)
  * fix placement of title on excerpt block (#3289)
  * always pass same options to SyntaxHighlighter#docinfo, regardless of value of location argument
  * fix signature of SyntaxHighlighter#docinfo method (#3300)
  * when `icons` is set to `image`, enable image icons, but don't use it as the value of the `icontype` attribute (#3308)

== 2.0.9 (2019-04-30) - @mojavelinux

Bug Fixes::

  * process multiple single-item menu macros in same line (#3279)
  * register images in catalog correctly (#3283)
  * rename AbstractNode#options method to AbstractNode#enabled_options so it doesn't get shadowed by Document#options (#3282)
  * don't fail to convert document if alt attribute is not set on block or inline image (typically by an extension)
  * fix lineno of source location on blocks that follow a detached list continuation (#3281)
  * assume inline image type is "image" if not set (typically by an extension)

== 2.0.8 (2019-04-22) - @mojavelinux

Bug Fixes::

  * restore background color applied to literal blocks by default stylesheet (#3258)
  * use portability constants (CC_ALL, CC_ANY) in regular expressions defined in built-in converters (DocBook5 and ManPage)
  * use portability constant (CC_ANY) in regular expression for custom inline macros
  * use smarter margin collapsing for AsciiDoc table cell content; prevent passthrough content from being cut off (#3256)
  * don't limit footnote ref to ASCII charset; allow any word character in Unicode to be used (#3269)

Improvements::

  * register_for methods accept arguments as symbols (#3274)
  * use Concurrent::Map instead of Concurrent::Hash in template converter
  * use module_function keyword to define methods in Helpers
  * move regular expression definitions to separate source file (internal change)

== 2.0.7 (2019-04-13) - @mojavelinux

Bug Fixes::

  * fix crash when resolving ID from text and at least one candidate contains an unresolved xref (#3254)
  * fix compatibility with Rouge 2.0

Improvements::

  * improve documentation for the `-a` CLI option; explain that `@` modifier can be placed at end of name as alternative to end of value
  * move source for main API entry points (load, load_file, convert, convert_file) to separate files (internal change)
  * define main API entry points (load, load_file, convert, convert_file) as module functions

Also see https://github.com/asciidoctor/asciidoctor/milestone/33?closed=1[issues resolved in 2.0.x] (cumulative).

== 2.0.6 (2019-04-04) - @mojavelinux

Bug Fixes::

  * assume implicit AsciiDoc extension on inter-document xref macro target with no extension (e.g., `document#`); restores 1.5.x behavior (#3231)
  * don't fail to load application if call to Dir.home fails; use a rescue with fallback values (#3238)
  * Helpers.rootname should only consider final path segment when dropping file extension

Improvements::

  * implement Helpers.extname as a more efficient and flexible File.extname method
  * check for AsciiDoc file extension using end_with? instead of resolving the extname and using a lookup

Also see https://github.com/asciidoctor/asciidoctor/milestone/33?closed=1[issues resolved in 2.0.x] (cumulative).

== 2.0.5 (2019-04-01) - @mojavelinux

Bug Fixes::

  * fix crash when source highlighter is Rouge and source language is not set on block (#3223)
  * update CLI and SyntaxHighlighter to allow Asciidoctor to load cleanly on Ruby 2.0 - 2.2
  * CLI should use $stdin instead of STDIN to be consistent with the use of $stdout
  * mark encoding of stdio objects used in CLI as UTF-8 (#3225)
  * make Asciidoctor::SyntaxHighlighter::Config.register_for method public as documented

Also see https://github.com/asciidoctor/asciidoctor/milestone/33?closed=1[issues resolved in 2.0.x] (cumulative).

== 2.0.4 (2019-03-31) - @mojavelinux

Bug Fixes::

  * allow Asciidoctor to load cleanly on Ruby 2.0 - 2.2 for distributions that provide support for these older Ruby versions
  * make Asciidoctor::Converter::Config.register_for method public as documented
  * remove unused Asciidoctor::Converter::BackendTraits#derive_backend_traits private method
  * move Asciidoctor::Converter::BackendTraits.derive_backend_traits method to Asciidoctor::Converter
  * mark render and render_file methods as deprecated in API docs

Also see https://github.com/asciidoctor/asciidoctor/milestone/33?closed=1[issues resolved in 2.0.x] (cumulative).

== 2.0.3 (2019-03-28) - @mojavelinux

Bug Fixes::

  * fix crash when attrlist is used on literal monospace phrase (#3216)
  * update use of magic regexp variables to fix compatibility with Opal / Asciidoctor.js (#3214)

Also see https://github.com/asciidoctor/asciidoctor/milestone/33?closed=1[issues resolved in 2.0.x] (cumulative).

== 2.0.2 (2019-03-26) - @mojavelinux

Bug Fixes::

  * apply verbatim substitutions to literal paragraphs attached to list item (#3205)
  * implement #lines and #source methods on Table::Cell based on cell text (#3207)

Also see https://github.com/asciidoctor/asciidoctor/milestone/33?closed=1[issues resolved in 2.0.x] (cumulative).

== 2.0.1 (2019-03-25) - @mojavelinux

Bug Fixes::

  * convert titles of cataloged block and section nodes containing attribute references eagerly to resolve attributes while in scope (#3202)
  * customize MathJax (using a postfilter hook) to apply displaymath formatting to AsciiMath block (#2498)
  * fix misspelling of deprecated default_attrs DSL function (missing trailing "s")
  * remove unused location property (attr_accessor :location) on DocinfoProcessor class
  * look for deprecated extension option :pos_attrs if :positional_attrs option is missing (#3199)
  * add detail to load error message if path differs from gem name (#1884)

Build / Infrastructure::

  * bundle .yardopts in RubyGem (#3193)

Also see https://github.com/asciidoctor/asciidoctor/milestone/33?closed=1[issues resolved in 2.0.x] (cumulative).

== 2.0.0 (2019-03-22) - @mojavelinux

Enhancements / Compliance::

  * drop support for Ruby < 2.3 and JRuby < 9.1 and remove workarounds (#2764)
  * drop support for Slim < 3 (#2998)
  * drop the converter for the docbook45 backend from core; moved to https://github.com/asciidoctor/asciidoctor-docbook45 (#3005)
  * apply substitutions to section and block titles in normal substitution order (#1173)
  * make syntax highlighter pluggable; extract all logic into adapter classes (#2106)
  * add syntax highlighter adapter for Rouge (#1040)
  * redesign Converter API based on SyntaxHighlighter API; remap deprecated API to new API to ensure compatibility (#2891)
  * repurpose built-in converters as regular converters (#2891)
  * make registration and resolution of global converters thread-safe (#2891)
  * fold the default converter factory into the Converter module (#2891)
  * add a default implementation for Converter#convert in the Base converter (#2891)
  * rename Converter::BackendInfo to Converter::BackendTraits; map backend_info to new backend_traits method (#2891)
  * allow built-in converter classes to be resolved using Converter#for and instantiated using Converter#create (#2891)
  * allow converter factory to be passed using :converter_factory API option (#2891)
  * honor htmlsyntax if defined on converter (#2891)
  * add backend_traits_source keyword argument to CompositeConverter constructor (#2891)
  * add support for start attribute when using prettify to highlight source blocks with line numbering enabled
  * use String#encode to encode String as UTF-8 instead of using String#force_encoding (#2764)
  * add FILE_READ_MODE, URI_READ_MODE, and FILE_WRITE_MODE constants to control open mode when reading files and URIs and writing files (#2764)
  * set visibility of private and protected methods (#2764)
  * always run docinfo processor extensions regardless of safe mode (gives control to extension) (#2966)
  * use infinitive verb form for extension DSL method names; map deprecated method names where appropriate
  * add docinfo insertion slot for header location to built-in converters (#1720)
  * add support for the `muted` option on vimeo videos (allows autoplay to work in Chrome) (#3014)
  * use value of prettify-theme attribute as is if it starts with http:// or https:// (#3020)
  * allow icontype to be set using icons attribute (#2953)
  * when using a server-side syntax highlighter, highlight content of source block even if source language is not set (#3027)
  * automatically promote a listing block without an explicit style to a source block if language is set (#1117)
  * remove the 2-character (i.e., `""`) quote block syntax
  * don't allow block role to inherit from document attribute; only look for role in block attributes (#1944)
  * split out functionality of -w CLI flag (script warnings) from -v CLI flag (verbose logging) (#3030)
  * log possible invalid references at info level (#3030)
  * log dropped lines at info level when attribute-missing=drop-line (#2861)
  * honor attribute-missing setting when processing include directives and block macros (#2855)
  * log warning when include directive is not resolved due to missing attribute or blank target; always include warning in output document (#2868)
  * use the third argument of AbstractNode#attr / AbstractNode#attr? to set the name of a fallback attribute to look for on the document (#1934)
  * change default value of third argument to Abstractnode#attr / AbstractNode#attr? to nil so attribute doesn't inherit by default (#3059)
  * look for table-frame, table-grid, and table-stripes attributes on document as fallback for frame, grid, and stripes attributes on table (#3059)
  * add support for hover mode for table stripes (stripes=hover) (#3110)
  * always assume the target of a shorthand inter-document xref is a reference to an AsciiDoc document (source-to-source) (#3021)
  * if the target of a formal xref macro has a file extension, assume it's a path reference (#3021)
  * never assume target of a formal xref macro is a path reference unless a file extension or fragment is present (#3021)
  * encode characters in query string of mailto link to comply with RFC-3986; add Helpers.encode_uri_component to handle this logic
  * implement full support for styled xreftext in manpage converter (#3077)
  * allow the ID and role properties to be set on a list item of ordered and unordered lists via the API (#2840)
  * yield processor instance to registration block for document processor if block has non-zero arity (i.e., has parameters)
  * add Document#parsed? method to check whether document has been parsed
  * modify Cell class to extend from AbstractBlock instead of AbstractNode (#2963)
  * implement block? and inline? methods on Column, both which return false (#2963)
  * drop verse table cell style (treat as normal table cell) (#3111)
  * allow negated subs to be specified on inline pass macro (#2191)
  * log warning if footnoteref macro is found and compat mode is not enabled (#3114)
  * log info message if inline macro processor returns a String value (#3176)
  * apply subs to Inline node returned by inline macro processor if subs attribute is specified (#3178)
  * add create_inline_pass helper method to base extension processor class (#3178)
  * log debug message instead of warning if block style is unknown (#3092)
  * allow backend to delegate to a registered backend using the syntax synthetic:delegate when using custom templates (e.g., slides:html) (#891)
  * AbstractBlock#find_by looks inside AsciiDoc table cells if traverse_documents selector option is true (#3101)
  * AbstractBlock#find_by finds table cells, which can be selected using the :table_cell context in the selector (#2524)
  * allow ampersand to be used in e-mail address (#2553)
  * propagate ID assigned to inline passthrough (#2912)
  * rename control keywords in find_by to better align with the standard NodeFilter terminology
  * stop find_by iteration if filter block returns :stop directive
  * rename header_footer option to standalone (while still honoring header_footer for backwards compatibility) (#1444)
  * replace anchors and xrefs before footnotes (replace footnotes last in macros substitution group)
  * apply substitution for custom inline macro before all other macros
  * only promote index terms automatically (A, B, C becomes A > B > C + B > C + C) if indexterm-promotion option is set on document (#1487)
  * add support for see and see-also on index terms; parse attributes on indexterm macros if text contains `=` (#2047)
  * drop :indexterms table from document catalog (in preparation for solution to #450 in a 2.x release)
  * load additional languages for highlight.js as defined in the comma-separated highlightjs-languages attribute (#3036)
  * log warning if conditional expression in ifeval directive is invalid (#3161)
  * drop lines that contain an invalid preprocessor directive (#3161)
  * rename AbstractBlock#find_by directives; use :prune in place of :skip_children and :reject in place of :skip
  * convert example block into details/summary tag set if collapsible option is set; open by default if open option is set (#1699)
  * substitute replacements in author values used in document header (#2441)
  * require space after semi-colon that separates multiple authors (#2441)
  * catalog inline anchors at start of callout list items (#2818) (*@owenh000*)
  * add parse_attributes helper method to base extension Processor class (#2134)
  * require at least one character in the term position of a description list (#2766)

Improvements::

  * propagate document ID to DocBook output (#3011)
  * always store section numeral as string; compute roman numeral for part at assignment time (@vmj)
  * refactor code to use modern Hash syntax
  * define LIB_DIR constant; rename *_PATH constants to *_DIR constants to be consistent with RubyGems terminology (#2764)
  * only define ROOT_DIR if not already defined (for compatibility with Asciidoctor.js)
  * move custom docinfo content in footer below built-in docinfo content in footer in HTML converter (#3017)
  * read and write files using File methods instead of IO methods (#2995)
  * value comparison in AbstractNode#attr? is only performed if expected value is truthy
  * align default CodeRay style with style for other syntax highlighters (#2106)
  * ensure linenos class is added to linenos column when source highlighter is pygments and pygments-css=style
  * disable table stripes by default (#3110)
  * rename CSS class of Pygments line numbering table to linenotable (to align with Rouge) (#1040)
  * remove unused Converter#convert_with_options method (#2891)
  * add -e, --embedded CLI flag as alias for -s, --no-header-footer (require long option to specify eRuby impl) (#1444)
  * don't store the options attribute on the block once the options are parsed (#3051)
  * add an options method on AbstractNode to retrieve the set of option names (#3051)
  * pass :input_mtime option to Document constructor; let Document constructor assign docdate/time/year attributes (#3029)
  * never mutate strings; add a `frozen_string_literal: true` magic comment to top of all Ruby source files (#3054)
  * always use docdate and doctime to compute docyear and docdatetime (#3064)
  * rename PreprocessorReader#exceeded_max_depth? to PreprocessorReader#exceeds_max_depth? and return nil if includes are disabled
  * stop populating :ids table in document catalog (#3084)
  * always use :refs table in document catalog to look for registered IDs (#3084)
  * don't compute and store reference text in document catalog (#3084)
  * populate reference text table lazily for resolving ID by reference text (#3084)
  * don't store fallback reference text on :bibref node (#3085)
  * call AbstractNode#reftext instead of AbstractNode#text to retrieve reference text for bibref node (#3085)
  * only map unparsed attrlist of inline macro to target when format is short
  * add clearer exception message when source data is binary or has invalid encoding (#2884)
  * rename context for table cell and table column to :table_cell and :table_column, respectively
  * rename hardbreaks document attribute to hardbreaks-option; retain hardbreaks as a deprecated alias (#3123)
  * extend TLD for implicit e-mail addresses to 5 characters (#3154)
  * truncate with precision (instead of rounding) when computing absolute width for columns in DocBook output (#3131)
  * drop legacy LaTeX math delimiters (e.g, `$..$`) if present (#1339)
  * use proper terminology in warning message about mismatched preprocessor directive (#3165)
  * rename low-level extension attribute name :pos_attrs to :positional_attrs
  * mark default_attrs extension DSL method deprecated in favor of default_attributes
  * upgrade MathJax to 2.7.5

Bug Fixes::

  * fix crash caused by inline passthrough macro with the macros sub clearing the remaining passthrough placeholders (#3089)
  * fix crash if ifeval directive is missing expression (#3164)
  * prevent relative leveloffset from making section level negative and causing hang (#3152)
  * don't fail to parse Markdown-style quote block that only contains attribution line (#2989)
  * enforce rule that Setext section title must have at least one alphanumeric character; fixes problem w/ block nested inside quote block (#3060)
  * apply header subs to doctitle value when assigning it back to the doctitle document attribute (#3106)
  * don't fail if value of pygments-style attribute is not recognized; gracefully fallback to default style (#2106)
  * do not alter the $LOAD_PATH (#2764)
  * fix crash if stem block is empty (#3118)
  * remove conditional comment for IE in output of built-in HTML converter; fixes sidebar table of contents (#2983)
  * fix styling of source blocks with linenums enabled when using prettify as syntax highlighter (#640)
  * update default stylesheet to support prettify themes (#3020)
  * remove hard-coded color values on source blocks in default stylesheet (#3020)
  * add fallback if relative path cannot be computed because the paths are located on different drives (#2944)
  * ignore explicit section level style (#1852)
  * don't eat space before callout number in source block if line-comment attribute is empty (#3121)
  * check if type is defined in a way that's compatible with autoload
  * fix invalid check for DSL in extension class (previously always returned true)
  * scope constant lookups (#2764)
  * use byteslice instead of slice to remove BOM from string (#2764)
  * don't fail if value of -a CLI option is empty string or equals sign (#2997)
  * allow failure level of CLI to be set to info
  * Reader#push_include should not fail if data is nil
  * fix deprecated ERB trim mode that was causing warning (#3006)
  * move time anchor after query string on vimeo video to avoid dropping options
  * allow color for generic text, line numbers, and line number border to inherit from Pygments style (#2106)
  * enforce and report relative include depth properly (depth=0 rather than depth=1 disables nested includes)
  * allow outfilesuffix to be soft set from API (#2640)
  * don't split paragraphs in table cell at line that resolves to blank if adjacent to other non-blank lines (#2963)
  * initialize the level to WARN when instantiating the NullLogger
  * next_adjacent_block should not fail when called on dlist item (#3133)
  * don't suppress browser styles for summary tag; add pointer cursor and panel margin bottom (#3155)
  * only consider TLDs in e-mail address that have ASCII alpha characters
  * allow underscore in domain of e-mail address

Build / Infrastructure::

  * clear SOURCE_DATE_EPOCH env var when testing timezones (PR #2969) (*@aerostitch*)
  * remove compat folder (removes the AsciiDoc.py config file that provides pseudo-compliance with Asciidoctor and a stylesheet for an old Font Awesome migration)
  * add Ruby 2.6.0 to build matrix
  * stop running CI job on unsupported versions of Ruby
  * exclude test suite, build script, and Gemfile from gem (#3044)
  * split build tasks out into individual files

Also see https://github.com/asciidoctor/asciidoctor/milestone/33?closed=1[issues resolved in 2.0.x] (cumulative).

== 1.5.8 (2018-10-28) - @mojavelinux

Enhancements::

  * if set, add value of part-signifier and chapter-signifier attributes to part and chapter titles (#2738)
  * allow position (float) and alignment (align) to be set on video block (#2425)
  * substitute attribute references in attrlist of include directive (#2761)
  * add Document#set_header_attribute method for adding method directly to document header during parsing (#2820)
  * add helper method to extension processor classes to create lists and list items
  * allow ordered and unordered lists to be nested to an arbitrary / unlimited depth (#2854)
  * add `prefer` DSL method to extension registry and document processor to flag extension as preferred (#2848)
  * allow manname and manpurpose to be set using document attributes; don't look for NAME section in this case (#2810)
  * substitute attribute references in target of custom block macro (honoring attribute-missing setting) (#2839)
  * interpret `<.>` as an auto-numbered callout in verbatim blocks and callout lists (#2871)
  * require marker for items in callout list to have circumfix brackets (e.g., `<1>` instead of `1>`) (#2871)
  * preserve comment guard in front of callout number in verbatim block if icons is not enabled (#1360)
  * add more conventional styles to quote block when it has the excerpt role (#2092)
  * colspecs can be separated by semi-colon instead of comma (#2798)
  * change AbstractBlock#find_by to respond to StopIteration exception; stop traversal after matching ID (#2900)
  * change AbstractBlock#find_by to honor return values :skip and :skip_children from filter block to skip node and its descendants or just its descendants, respectively (#2067)
  * add API to retrieve authors as array; use API in converters (#1042) (*@mogztter*)
  * add support for start attribute on source block to set starting line number when converting to DocBook (#2915)
  * track imagesdir for image on node and in catalog (#2779)
  * allow starting line number to be set using start attribute when highighting source block with Pygments or CodeRay (#1742)
  * add intrinsic attribute named `pp` that effectively resolves to `++` (#2807)
  * upgrade highlight.js to 9.13.1

Bug Fixes::

  * don't hang on description list item that begins with /// (#2888)
  * don't crash when using AsciiDoc table cell style on column in CSV table (#2817)
  * show friendly error if CSV data for table contains unclosed quote (#2878) (*@zelivans*)
  * don't crash when attribute entry continuation is used on last line of file (#2880) (*@zelivans*)
  * treat empty/missing value of named block attribute followed by other attributes (e.g., caption=,cols=2*) as empty string
  * AbstractNode#set_option does nothing if option is already set (PR #2778)
  * allow revnumber to be an attribute reference in revision info line (#2785)
  * use ::File.open instead of ::IO.binread in Reader for Asciidoctor.js compatibility
  * add fallback for timezone when setting doctime
  * preserve UNC path that begins with a double backslash (Windows) (#2869)
  * fix formatting of quote block (indentation) in manpage output (#2792)
  * catalog inline anchors in ordered list items (#2812)
  * detect closing tag on last line with no trailing newline (#2830)
  * process `!name@` attribute syntax property; follow-up to #642
  * change document extension processor DSL methods to return registered extension instance instead of array of instances
  * use fallback value for manname-title to prevent crash in manpage converter
  * consolidate inner whitespace in prose in manpage output (#2890)
  * only apply subs to node attribute value if enclosed in single quotes (#2905)
  * don't hide URI scheme if target of link macro is a bare URI scheme
  * fix crash when child section of part is out of sequence and section numbering is enabled (#2931)
  * fix crash when restoring passthroughs if passthrough role is enclosed in single quotes (#2882, #2883)
  * don't eagerly apply subs to inline attributes in general
  * make sure encoding of output file is UTF-8
  * prevent warning about invalid `:asciidoc` option when using custom templates with Slim 4 (#2928)
  * use Pathname#relative_path_from to compute relative path to file outside of base directory (#2108)

Improvements::

  * change trailing delimiter on part number to colon (:) (#2738)
  * interpret open line range as infinite (#2914)
  * rename number property on AbstractBlock to numeral, but keep number as deprecated alias
  * use CSS class instead of hard-coded inline float style on tables and images (#2753)
  * use CSS class instead of hard-coded inline text-align style on block images (#2753)
  * allow hyphen to be used custom block macro name as long as it's not the first character (#2620)
  * use shorthands %F and %T instead of %Y-%m-%d and %H:%M:%S to format time
  * read file in binary mode whenever contents are being normalized
  * use .drop(0) to duplicate arrays (roughly 1.5x as fast as .dup)
  * only recognize a bullet glyph which is non-repeating as an unordered list marker
  * rename SyntaxDsl module to SyntaxProcessorDsl (internal)
  * fail if name given to block macro contains illegal characters
  * normalize all whitespace in value of manpurpose attribute
  * make space before callout number after custom line comment character optional
  * parse attrlist on inline passthrough as a shorthand attribute syntax or literal role (#2910)
  * add support for range syntax (.. delimiter) to highlight attribute on source block (#2918)
  * add support for unbounded range to highlight attribute on source block (#2918)
  * automatically assign title and caption on image block if title is set on custom block source (#2926)
  * use OS independent timezone (UTC or time offset) in doctime and localtime attributes (#2770)
  * report correct line number for inline anchor with id already in use (#2769)
  * generate manpage even if input is non-conforming or malformed (#1639)
  * allow authorinitials for single author to be overridden (#669)

Documentation::

  * translate README into German (#2829) (*@jwehmschulte*)
  * sync French translation of README (*@mogztter*)
  * add Swedish translation of built-in attributes (PR #2930) (*@jonasbjork*)

Build / Infrastructure::

  * replace thread_safe with concurrent-ruby (PR #2822) (*@junaruga*)

== 1.5.7.1 (2018-05-10) - @mojavelinux

Bug Fixes::

  * fix regression where block attributes where being inherited by sibling blocks in a complex list item (#2771)
  * don't apply lead styling to first paragraph in nested document (AsciiDoc table cell) if role is present (#2624)

Build / Infrastructure::

  * drop obsolete logic in rake build (*@aerostitch*)
  * allow lib dir to be overridden for tests using an environment variable (PR #2758) (*@aerostitch*)
  * load asciidoctor/version from LOAD_PATH in gemspec if not found locally (PR #2760) (*@aerostitch*)

== 1.5.7 (2018-05-02) - @mojavelinux

Enhancements::

  * BREAKING: drop XML tags, character refs, and non-word characters (except hyphen, dot, and space) when auto-generating section IDs (#794)
   ** hyphen, dot, and space are replaced with value of idseparator, if set; otherwise, spaces are dropped
  * BREAKING: disable inter-document xrefs in compat mode (#2740)
  * BREAKING: automatically parse attributes in link macro if equals is present, ignoring linkattrs (except in compat mode) (#2059)
  * pass non-AsciiDoc file extensions in target of xref through unprocessed (#2740)
  * process any known AsciiDoc file extension in target of shorthand inter-document xref if hash is also present (e.g., `<<target.asciidoc#,text>>`) (#2740)
  * only allow .adoc to be used in target of formal xref macro to create an inter-document xref (with or without a hash) (#2740)
  * allow attribute names to contain any word character defined by Unicode (#2376, PR #2393)
  * do not recognize attribute entry line if name contains a colon (PR #2377)
  * route all processor messages through a logger instead of using Kernel#warn (#44, PR #2660)
  * add MemoryLogger for capturing messages sent to logger into memory (#44, PR #2660)
  * add NullLogger to prevent messages from being logged (#44, PR #2660)
  * log message containing source location / cursor as an object; provides more context (#44, PR #2660)
  * pass cursor for include file to `:include_location` key in message context (PR #2729)
  * add `:logger` option to API to set logger instance (#44, PR #2660)
  * add `--failure-level=LEVEL` option to CLI to force non-zero exit code if specified logging level is reached (#2003, PR #2674)
  * parse text of xref macro as attributes if attribute signature found (equal sign) (#2381)
  * allow xrefstyle to be specified per xref by assigning the xrefstyle attribute on the xref macro (#2365)
  * recognize target with .adoc extension in xref macro as an inter-document xref
  * resolve nested includes in remote documents relative to URI (#2506, PR #2511)
  * allow `relfilesuffix` attribute to control file extension used for inter-document xrefs (#1273)
  * support `!name@` (preferred), `!name=@`, `name!@`, and `name!=@` syntax to soft unset attribute from API or CLI (#642, PR #2649)
  * allow modifier to be placed at end of name to soft set an attribute (e.g., `icons@=font`) (#642, PR #2649)
  * interpret `false` attribute value defined using API as a soft unset (#642, PR #2649)
  * number parts if `partnums` attribute is set (#2298)
  * allow footnote macro to define or reference footnote reference (footnoteref macro now deprecated) (#2347, PR #2362)
  * allow custom converter to be used with custom templates; converter must declare that it supports templates (#2619)
  * add syntax help topic to CLI (`-h syntax`) (#1573)
  * allow manpage path for manpage help topic to be specified using ASCIIDOCTOR_MANPAGE_PATH environment variable (PR #2653) (*@aerostitch*)
  * if manpage cannot be found in default path inside gem, use `man -w asciidoctor` to resolve installed path (PR #2653)
  * uncompress contents of manpage for manpage help topic if path ends with .gz (PR #2653) (*@aerostitch*)
  * define source and manual refmiscinfo entries in manpage output if manual and source attributes are defined (PR #2636) (*@tiwai*)
  * add syntax for adding hard line breaks in block AsciiMath equations (#2497, PR #2579) (*@dimztimz*)
  * add positioning option to sectanchors attribute (sectanchors=before or sectanchors=after) (#2485, PR #2486)
  * allow table striping to be configured using stripes attribute (even, odd, all, or none) or stripes roles on table (#1365, PR #2588)
  * recognize `ends` as an alias to `topbot` for configuring the table frame
  * add rel=nofollow property to links (text or image) when nofollow option is set (#2605, PR #2692)
  * populate Document#source_location when sourcemap option is enabled (#2478, PR #2488)
  * populate source_location property on list items when sourcemap option is set on document (PR #2069) (*@mogztter*)
  * populate Table::Cell#source_location when sourcemap option is enabled (#2705)
  * allow local include to be flagged as optional by setting optional option (#2389, PR #2413)
  * allow block title to begin with a period (#2358, PR #2359)
  * catalog inline anchor at start of list items in ordered and unordered lists, description list terms, and table cells (#2257)
  * register document in catalog if id is set; assign reftext to document attributes if specified in a block attribute line (#2301, PR #2428)
  * allow automatic width to be applied to individual columns in a table using the special value `~` (#1844)
  * use the quote element in DocBook converter to represent smart quotes (#2272, PR #2356) (@bk2204)
  * parse and pass all manpage names to output (i.e., shadow man pages) (#1811, #2543, PR #2414)
  * parse credit line of shorthand quote block as block attributes; apply normal subs to credit line in shorthand quote blocks (#1667, PR #2452)
  * populate copyright element in DocBook output from value of copyright attribute (#2728)
  * preserve directories if source dir and destination dir are set (#1394, PR #2421)
  * allow linkcss to be unset from API or CLI when safe mode is secure
  * convert quote to epigraph element in DocBook output if block has epigraph role (#1195, PR #2664) (*@bk2204*)
  * number special sections in addition to regular sections when sectnums=all (#661, PR #2463)
  * upgrade to Font Awesome 4.7.0 (#2569)
  * upgrade to MathJax 4.7.4

Bug Fixes::

  * set `:to_dir` option value correctly when output file is specified (#2382)
  * preserve leading indentation in contents of AsciiDoc table cell if contents starts with a newline (#2712)
  * the shorthand syntax on the style to set block attributes (id, roles, options) no longer resets block style (#2174)
  * match include tags anywhere on line as long as offset by word boundary on left and space or newline on right (#2369, PR #2683)
  * warn if an include tag specified in the include directive is unclosed in the included file (#2361, PR #2696)
  * use correct parse mode when parsing blocks attached to list item (#1926)
  * fix typo in gemspec that removed README and CONTRIBUTING files from the generated gem (PR #2650) (*@aerostitch*)
  * preserve id, role, title, and reftext on open block when converting to DocBook; wrap in `<para>` or `<formalpara>` (#2276)
  * don't turn bare URI scheme (no host) into a link (#2609, PR #2611)
  * don't convert inter-document xref to internal anchor unless entire target file is included into current file (#2200)
  * fix em dash replacement in manpage converter (#2604, PR #2607)
  * don't output e-mail address twice when replacing bare e-mail address in manpage output (#2654, PR #2665)
  * use alternate macro for monospaced text in manpage output to not conflict w/ AsciiDoc macros (#2751)
  * enforce that absolute start path passed to PathResolver#system_path is inside of jail path (#2642, PR #2644)
  * fix behavior of PathResolver#descends_from? when base path equals / (#2642, PR #2644)
  * automatically recover if start path passed to PathResolver#system_path is outside of jail path (#2642, PR #2644)
  * re-enable left justification after invoking tmac URL macro (#2400, PR #2409)
  * don't report warning about same level 0 section multiple times (#2572)
  * record timings when calling convert and write on Document (#2574, PR #2575)
  * duplicate header attributes when restoring; allows header attributes to be restored an arbitrary number of times (#2567, PR #2570)
  * propagate `:catalog_assets` option to nested document (#2564, PR #2565)
  * preserve newlines in quoted CSV data (#2041)
  * allow opening quote around quoted CSV field to be on a line by itself
  * output table footer after body rows (#2556, PR #2566) (*@PauloFrancaLacerda*)
  * move @page outside of @media print in default stylesheet (#2531, PR #2532)
  * don't throw exception if text of dd node is nil (#2529, PR #2530)
  * don't double escape ampersand in manpage output (#2525) (*@dimztimz*)
  * fix crash when author_1 attribute is assigned directly (#2481, PR #2487)
  * fix CSS for highlighted source block inside colist (#2474, PR #2490)
  * don't append file extension to data uri of admonition icon (#2465, PR #2466)
  * fix race condition in Helpers.mkdir_p (#2457, PR #2458)
  * correctly process nested passthrough inside unconstrained monospaced (#2442, PR #2443)
  * add test to ensure ampersand in author line is not double escaped (#2439, PR #2440)
  * prevent footnote ID from clashing with auto-generated footnote IDs (#2019)
  * fix alignment of icons in footnote (#2415, PR #2416)
  * add graceful fallback if pygments.rb fails to return a value (#2341, PR #2342)
  * escape specialchars in source if pygments fails to highlight (#2341)
  * do not recognize attribute entry line if name contains colon (PR #2377)
  * allow flow indexterm to be enclosed in round brackets (#2363, PR #2364)
  * set outfilesuffix to match file extension of output file (#2258, PR #2367)
  * add block title to dlist in manpage output (#1611, PR #2434)
  * scale text to 80% in print styles (#1484, PR #2576)
  * fix alignment of abstract title when using default stylesheet (PR #2732)
  * only set nowrap style on table caption for auto-width table (#2392)
  * output non-breaking space for man manual if absent in DocBook output (PR #2636)
  * don't crash if stem type is not recognized (instead, fallback to asciimath)

Improvements / Refactoring::

  * BREAKING: rename table spread role to stretch (#2589, PR #2591)
  * use cursor marks to track lines more accurately; record cursor at the start of each block, list item, or table cell (PR #2701, PR #2547) (*@seikichi*)
  * log a warning message if an unterminated delimited block is detected (#1133, PR #2612)
  * log a warning when nested section is found inside special section that doesn't support nested sections (#2433, PR #2672)
  * read files in binary mode to disable automatic endline coercion (then explicitly coerce to UTF-8) (PR #2583, PR #2694)
  * resolve / expand parent references in start path passed to PathResolver#system_path (#2642, PR #2644)
  * update PathResolver#expand_path to resolve parent references (#2642, PR #2644)
  * allow start path passed to PathResolver#system_path to be outside jail if target brings resolved path back inside jail (#2642, PR #2644)
  * don't run File.expand_path on Dir.pwd (assume Dir.pwd is absolute) (#2642, PR #2644)
  * posixify working_dir passed to PathResolver constructor if absolute (#2642, PR #2644)
  * optimize detection for footnote* and indexterm* macros (#2347, PR #2362)
  * log a warning if a footnote reference cannot be resolved (#2669)
  * set logger level to DEBUG when verbose is enabled
  * coerce value of `:template_dirs` option to an Array (PR #2621)
  * make block roles specified using shorthand syntax additive (#2174)
  * allow paragraph to masquerade as open block (PR #2412)
  * move callouts into document catalog (PR #2394)
  * document ID defined in block attribute line takes precedence over ID defined inside document title line
  * don't look for link and window attributes on document when resolving these attributes for an image
  * skip line comments in name section of manpage (#2584, PR #2585)
  * always activate extension registry passed to processor (PR #2379)
  * skip extension registry activation if no groups are registered (PR #2373)
  * don't apply lead styling to first paragraph if role is present (#2624, PR #2625)
  * raise clearer exception when extension class cannot be resolved (#2622, PR #2623)
  * add methods to read results from timings (#2578, PR #2580)
  * collapse bottom margin of last block in AsciiDoc table cell (#2568, PR #2593)
  * set authorcount to 0 if there are no authors (#2519, PR #2520)
  * validate fragment of inter-document xref that resolves to current doc (#2448, PR #2449)
  * put id attribute on tag around phrase instead of preceding anchor (#2445, PR #2446)
  * add .plist extension to XML circumfix comment family (#2430, PR #2431) (*@akosma*)
  * alias Document#title method to no args Document#doctitle method (#2429, PR #2432)
  * upgrade missing or unreadable include file to an error (#2424, PR #2426)
  * add compliance setting to disable natural cross references (#2405, PR #2460)
  * make hash in inter-document xref target optional if target has extension (#2404, PR #2406)
  * add CSS class to part that matches role (#2401, PR #2402)
  * add fit-content class to auto-width table (#2392)
  * automatically assign parent reference when adding node to parent (#2398, PR #2403)
  * leave inline anchor in section title as is if section has ID (#2243, PR #2427)
  * align and improve error message about invalid use of partintro between HTML5 and DocBook converters
  * rephrase warning when level 0 sections are found and the doctype is not book
  * report correct line number when duplicate bibliography anchor is found
  * only warn if thread_safe gem is missing when using built-in template cache
  * rename enumerate_section to assign_numeral; update API docs
  * drop deprecated compact option from CLI; remove from manpage
  * use more robust mechanism for lazy loading the asciimath gem
  * use consistent phrase to indicate the processor is automatically recovering from a problem
  * change Reader#skip_comment_lines to not return skipped lines
  * add styles to default stylesheet for display on Kindle (kf8) devices (PR #2475)
  * purge render method from test suite (except to verify alias)

Documentation::

  * translate 'section-refsig' for German language (PR #2633) (*@ahus1*)
  * synchronize French README with English version (PR #2637) (*@flashcode*)

Build / Infrastructure::

  * create an official logo for the project (#48) (*@mmajko*)
  * update Ruby versions in appveyor build matrix (PR #2388) (*@miltador*)
  * add mailinglist, changelog, source, and issues URI to gem spec
  * allow blocks and substitutions tests to be run directly
  * asciidoctor formula now available for Homebrew (*@zmwangx*)

Distribution Packages::

  * https://rubygems.org/gems/asciidoctor[RubyGem (asciidoctor)]
  * https://apps.fedoraproject.org/packages/rubygem-asciidoctor[Fedora (asciidoctor)]
  * https://packages.debian.org/sid/asciidoctor[Debian (asciidoctor)]
  * https://packages.ubuntu.com/search?keywords=asciidoctor[Ubuntu (asciidoctor)]
  * https://pkgs.alpinelinux.org/packages?name=asciidoctor[Alpine Linux (asciidoctor)]
  * https://software.opensuse.org/package/rubygem-asciidoctor[OpenSUSE (rubygem-asciidoctor)]

== 1.5.6.2 (2018-03-20) - @mojavelinux

Bug Fixes::

  * fix match for multiple xref macros w/ implicit text in same line (#2450)
  * PathResolver#root? returns true for absolute URL in browser env (#2595)

Improvements / Refactoring::

  * resolve include target correctly in browser (xmlhttprequest IO module) (#2599, #2602)
  * extract method to resolve include path (allowing Asciidoctor.js to override) (#2610)
  * don't expand docdir value passed to API (#2518)
  * check mandatory attributes when creating an image block (#2349, PR #2355) (*@mogztter*)
  * drop is_ prefix from boolean methods in PathResolver (PR #2587)
  * change Reader#replace_next_line to return true
  * organize methods in AbstractNode

Build / Infrastructure::

  * clean up dependencies
  * add Ruby 2.5.0 to CI build matrix (PR #2528)
  * update nokogiri to 1.8.0 for ruby >= 2.1 (PR #2380) (*@miltador*)

Distribution Packages::

  * https://rubygems.org/gems/asciidoctor[RubyGem (asciidoctor)]
  * https://apps.fedoraproject.org/packages/rubygem-asciidoctor[Fedora (rubygem-asciidoctor)]
  * https://packages.debian.org/sid/asciidoctor[Debian (asciidoctor)]
  * https://packages.ubuntu.com/search?keywords=asciidoctor[Ubuntu (asciidoctor)]
  * https://pkgs.alpinelinux.org/packages?name=asciidoctor[Alpine Linux (asciidoctor)]

https://github.com/asciidoctor/asciidoctor/issues?q=milestone%3Av1.5.6.2[issues resolved] |
https://github.com/asciidoctor/asciidoctor/releases/tag/v1.5.6.2[git tag] |
https://github.com/asciidoctor/asciidoctor/compare/v1.5.6.1\...v1.5.6.2[full diff]

== 1.5.6.1 (2017-07-23) - @mojavelinux

Enhancements::

  * Don't include title of special section in DocBook output if untitled option is set (e.g., dedication%untitled)

Bug Fixes::

  * continue to read blocks inside a delimited block after content is skipped (PR #2318)
  * don't create an empty paragraph for skipped content inside a delimited block (PR #2319)
  * allow the subs argument of Substitutors#apply_subs to be nil
  * coerce group name to symbol when registering extension (#2324)
  * eagerly substitute attributes in target of inline image macro (#2330)
  * don't warn if source stylesheet can't be read but destination already exists (#2323)
  * track include path correctly if path is absolute and outside of base directory (#2107)
  * preprocess second line of setext section title (PR #2321)
  * preprocess second line of setext discrete heading (PR #2332)
  * return filename as relative path if filename doesn't share common root with base directory (#2107)

Improvements / Refactoring::

  * change default text for inter-document xref (PR #2316)
  * add additional tests to test behavior of Reader#peek_lines
  * parse revision info line correctly that only has version and remark; add missing test for scenario
  * rename AtxSectionRx constant to AtxSectionTitleRx for consistency with SetextSectionTitleRx constant
  * use terms "atx" and "setext" to refer to section title syntax (PR #2334)
  * rename HybridLayoutBreakRx constant to ExtLayoutBreakRx
  * change terminology from "floating title" to "discrete heading"
  * consolidate skip blank lines and check for end of reader (PR #2325)
  * have Reader#skip_blank_lines report end of file (PR #2325)
  * don't mix return type of Parser.build_block method (PR #2328)
  * don't track eof state in reader (PR #2320)
  * use shift instead of advance to consume line when return value isn't needed (PR #2322)
  * replace terminology "floating title" with "discrete heading"
  * remove unnecessary nil_or_empty? checks in substitutor
  * leverage built-in assert / refute methods in test suite

Build / Infrastructure::

  * config Travis CI job to release gem (PR #2333)
  * add SHA1 hash to message used for triggered builds
  * trigger build of AsciidoctorJ on every change to core
  * trigger build of Asciidoctor Diagram on every change to core

Distribution Packages::

  * https://rubygems.org/gems/asciidoctor[RubyGem (asciidoctor)]
  * https://apps.fedoraproject.org/packages/rubygem-asciidoctor[Fedora (rubygem-asciidoctor)]
  * https://packages.debian.org/sid/asciidoctor[Debian (asciidoctor)]
  * https://packages.ubuntu.com/search?keywords=asciidoctor[Ubuntu (asciidoctor)]
  * https://pkgs.alpinelinux.org/packages?name=asciidoctor[Alpine Linux (asciidoctor)]
  * https://software.opensuse.org/package/rubygem-asciidoctor[OpenSUSE (rubygem-asciidoctor)]

https://github.com/asciidoctor/asciidoctor/issues?q=milestone%3Av1.5.6.1[issues resolved] |
https://github.com/asciidoctor/asciidoctor/releases/tag/v1.5.6.1[git tag] |
https://github.com/asciidoctor/asciidoctor/compare/v1.5.6\...v1.5.6.1[full diff]

== 1.5.6 (2017-07-12) - @mojavelinux

Enhancements::

  * use custom cross reference text if xrefstyle attribute is set (full, short, basic) (#858, #1132)
  * store referenceable nodes under refs key in document catalog (PR #2220)
  * apply reftext substitutions (specialchars, quotes, replacements) to value returned by reftext method (PR #2220)
  * add xreftext method to AbstractBlock, Section, and Inline to produce formatted text for xref (PR #2220)
  * introduce attributes chapter-refsig, section-refsig, and appendix-refsig to set reference signifier for chapter, section, and appendix, respectively (PR #2220)
  * add rel="noopener" to links that target _blank or when noopener option is set (#2071)
  * add option to exclude tags when including a file (#1516)
  * add meta for shortcut icon if favicon attribute is set (#1574)
  * allow use of linenums option to enable line numbers on a source block (#1981)
  * allow extension groups to be unregistered individually (#1701)
  * catalog bibliography anchors and capture reftext (#560, #1562)
  * automatically add bibliography style to unordered list in bibliography section (#1924)
  * disable startinline option when highlighting PHP if mixed option is set on source block (PR #2015) (*@ricpelo*)
  * configure Slim to resolve includes in specified template dirs (#2214)
  * dump manpage when -h manpage flag is passed to CLI (#2302)
  * add resolves_attributes method to DSL for macros (#2122)
  * invoke convert on result of custom inline macro if value is an inline node (#2132)
  * resolve attributes for custom short inline macros if requested (#1797)
  * add convenience method to create section from extension; use same initialization logic as parser (#1957)
  * add handles? method to DSL for IncludeProcessor (#2119)
  * pass through preload attribute to video tag (#2046)
  * add start and end times for audio element (#1930)
  * set localyear and docyear attributes (#1372)
  * pass cloaked context to block extension via cloaked-context attribute (#1606)
  * add support for covers in DocBook 5 converter (#1939)
  * accept named pipe (fifo) as the input file (#1948)
  * add AbstractBlock#next_adjacent_block helper method
  * rename Document#references to catalog; alias references to catalog (PR #2237)
  * rename extensions_registry option to extension_registry
  * rename Extensions.build_registry method to create
  * autoload extensions source file when Asciidoctor::Extensions is referenced (PR #2114, PR #2312)
  * apply default_attrs to custom inline macro (PR #2127)
  * allow tab separator for table to be specified using \t (#2073)
  * add Cell#text= method

Improvements::

  * significant improvements to performance, especially in parser and substitutors
  * process include directive inside text of short form preprocessor conditional (#2146)
  * add support for include tags in languages that only support only circumfix comments (#1729)
  * allow spaces in target of block image; target must start and end with non-space (#1943)
  * add warning in verbose mode if xref is not found (#2268) (*@fapdash*)
  * add warning if duplicate ID is detected (#2244)
  * validate that output file will not overwrite input file (#1956)
  * include docfile in warning when stylesheet cannot be read (#2089)
  * warn if doctype=inline is used and block has unexpected content model (#1890)
  * set built-in docfilesuffix attribute (#1673)
  * make sourcemap field on Document read/write (#1916)
  * allow target of xref to begin with attribute reference (#2007)
  * allow target of xref to be expressed with leading # (#1546)
  * allow kbd and btn macros to wrap across multiple lines (#2249)
  * allow menu macro to span multiple lines; unescape escaped closing bracket
  * make menu macro less greedy
  * allow ampersand to be used as the first character of the first segment of a menu (#2171)
  * enclose menu caret in HTML tag (#2165)
  * use black text for menu reference; tighten word spacing (#2148)
  * fix parsing of keys in kbd macro (PR #2222)
  * add support for the window option for the link on a block image (#2172)
  * set correct level for special sections in parser (#1261)
  * always set numbered property on appendix to true
  * store number for formal block on node (#2208)
  * set sectname of header section to header (#1996)
  * add the remove_attr method to AbstractNode (#2227)
  * use empty string as default value for set_attr method (#1967)
  * make start argument to system_path optional (#1965)
  * allow API to control subs applied to ListItem text (#2035)
  * allow text of ListItem to be assigned (in an extension) (#2033)
  * make generate_id method on section a static method (#1929)
  * validate name of custom inline macro; cache inline macro rx (#2136)
  * align number in conum list to top by default (#1999)
  * fix CSS positioning of interactive checkbox (#1840)
  * fix indentation of list items when markers are disabled (none, no-bullet, unnumbered, unstyled) (PR #2286)
  * instruct icon to inherit cursor if inside a link
  * close all files opened internally (#1897)
  * be more precise about splitting kbd characters (#1660)
  * rename limit method on String to limit_bytesize (#1889)
  * leverage Ruby's match? method to speed up non-capturing regexps (PR #1938)
  * preserve inline break in manpages (*@letheed*)
  * check for presence of SOURCE_DATE_EPOCH instead of value; fail if value is malformed
  * add Rows#by_section method to return table sections (#2219)
  * cache which template engines have been loaded to avoid unnecessary processing
  * rename assign_index method to enumerate_section (PR #2242)
  * don't process double quotes in xref macro (PR #2241)
  * optimize attr and attr? methods (PR #2232)
  * use IO.write instead of File.open w/ block; backport for Opal
  * backport IO.binread to Ruby 1.8.7 to avoid runtime check
  * cache backend and doctype values on document
  * allow normalize option to be set on PreprocessorReader; change default to false
  * move regular expression constants for Opal to Asciidoctor.js build (PR #2070)
  * add missing comma in warning message for callout list item out of sequence
  * combine start_with? / end_with? checks into a single method call
  * rename UriTerminator constant to UriTerminatorRx
  * promote subs to top-level constants; freeze arrays
  * rename PASS_SUBS constant to NONE_SUBS
  * rename EOL constant to LF (retain EOL as alias)
  * rename macro regexp constants so name follows type (e.g., InlineImageMacroRx)

Compliance::

  * retain block content in items of callout list when converting to HTML and man page (#1478)
  * only substitute specialchars for content in literal table cells (#1912)
  * fix operator logic for ifndef directive with multiple attributes to align with behavior of AsciiDoc.py; when attributes are separated by commas, content is only included if none of the attributes listed are set; when attributes are separated by pluses, content is included if at least one of the attributes is not set (#1983)
  * only recognize uniform underline for setext section title (#2083)
  * don't match headings with mixed leading characters (#2074)
  * fix layout break from matching lines it shouldn't
  * fix behavior of attribute substitution in docinfo content (PR #2296)
  * encode spaces in URI (PR #2274)
  * treat empty string as a valid block title
  * preprocess lines of a simple block (#1923)
  * don't drop trailing blank lines when splitting source into lines (PR #2045)
  * only drop known AsciiDoc extensions from the inter-document xref path (#2217)
  * don't number special sections or special subsections by default (#2234)
  * assign sectname based on name of manuscript element (#2206)
  * honor leveloffset when resolving implicit doctitle (#2140)
  * permit leading, trailing, and repeat operators in target of preprocessor conditional (PR #2279)
  * don't match link macro in block form (i.e., has two colons after prefix) (#2202)
  * do not match bibliography anchor that begins with digit (#2247)
  * use [ \t] (or \s) instead of \p{Blank} to match spaces (#2204)
  * allow named entity to have trailing digits (e.g., there4) (#2144)
  * only assign style to image alt text if alt text is not specified
  * substitute replacements in non-generated alt text of block image (PR #2285)
  * keep track of whether alt text is auto-generated by assigning default-alt attribute (PR #2287)
  * suppress info element in docbook output if noheader attribute is set (#2155)
  * preserve leading indentation in literal and verse table cells (#2037)
  * preserve whitespace in literal and verse table cells (#2029)
  * set doctype-related attributes in AsciiDoc table cell (#2159)
  * fix comparison logic when preprocessing first line of AsciiDoc table cell
  * set filetype to man when backend is manpage (#2055)
  * respect image scaling in DocBook converter (#1059)
  * share counters between AsciiDoc table cells and main document (#1942)
  * generate ID for floating title from converted title (#2016)
  * split "treeprocessor" into two words; add aliases for compatibility (PR #2179)
  * allow trailing hyphen in attribute name used in attribute reference
  * allow escaped closing bracket in text of xref macro
  * process pass inline macro with empty text; invert extract logic
  * drop support for reftext document attribute (must be specified on node)
  * fix compliance with Haml >= 5 (load Haml eagerly; remove ugly option)
  * don't match inline image macro if target contains endline or leading or trailing spaces
  * assign id instead of target on ref/bibref node (PR #2307)
  * remove regexp hacks for Opal (#2110)
  * drop outdated quoting exceptions for Opal (PR #2081)

Bug Fixes::

  * don't allow table borders to cascade to nested tables (#2151)
  * escape special characters in reftext of anchor (#1694)
  * sanitize content of authors meta tag in HTML output (#2112)
  * use correct line number in warning for invalid callout item reference (#2275)
  * fix stray marks added when unescaping unconstrained passthroughs (PR #2079)
  * don't confuse escaped quotes in CSV data as enclosing quotes (#2008)
  * don't activate implicit header if cell in first line of table contains a blank line (#1284, #644)
  * allow compat-mode in AsciiDoc table cell to inherit from parent document (#2153)
  * manify all normal table cell content (head, body, foot) in manpage output
  * add missing newline after table caption in manpage output (#2253)
  * correctly format block title on video in manpage output
  * don't crash if substitution list resolves to nil (#2183)
  * fail with informative message if converter cannot be resolved (#2161)
  * fix regression of not matching short form of custom block macro
  * encode double quotes in image alt text when used in an attribute (#2061)
  * encode double quote and strip XML tags in value of xreflabel attribute in DocBook converter (PR #2220)
  * fix typo in base64 data (PR #2094) (*@mogztter*)
  * permit pass macro to surround a multi-line attribute value with hard line breaks (#2211)
  * fix sequential inline anchor macros with empty reftext (#1689)
  * don't mangle compound names when document has multiple authors (#663)
  * don't drop last line of verbatim block if it contains only a callout number (#2043)
  * prevent leading & trailing round brackets from getting caught in indexterm (#1581)
  * remove cached title when title is set on block (#2022)
  * remove max-width on the callout number icon (#1895)
  * eagerly add hljs class for highlight.js (#2221)
  * fix SOURCE_DATE_EPOCH lookup in Opal
  * fix paths with file URI scheme are inevitably absolute (PR #1925) (*@mogztter*)
  * only resolve file URLs when JavaScript IO module is xmlhttprequest (PR #1898) (*@mogztter*)
  * fix formatting of video title in manpage converter
  * don't increment line number if peek_lines overruns buffer (fixes some cases when line number is off)
  * freeze extension processor instance, not class
  * fix numbering bug in reindex_sections
  * handle cases when there are no lines for include directive to select

Documentation::

  * enable admonition icons in README when displayed on GitHub
  * add German translation of chapter-label (PR #1920) (*@fapdash*)
  * add Ukrainian translation of built-in attributes (PR #1955) (*@hedrok*)
  * add Norwegian Nynorsk translation; updated Norwegian Bokmål translation of built-in attributes (PR #2142) (*@huftis*)
  * add Polish translation of built-in attributes (PR #2131) (*@ldziedziul*)
  * add Romanian translation of built-in attributes (PR #2125) (*@vitaliel*)
  * fix Japanese translation of built-in attributes (PR #2116) (*@haradats*)
  * add Bahasa Indonesia translation of built-in labels (*@triyanwn*)

Build / Infrastructure::

  * upgrade highlight.js to 9.12.0 (#1652)
  * include entire test suite in gem (PR #1952) (*@voxik*)
  * upgrade Slim development dependency to 3.0.x (PR #1953) (*@voxik*)
  * upgrade Haml development dependency to 5.0.x
  * upgrade Nokogiri to 1.6.x (except on Ruby 1.8) (PR #1213)
  * add Ruby 2.4 to CI test matrix (PR #1980)
  * upgrade cucumber and JRuby in CI build (PR #2005)
  * fix reference to documentation in attributes.adoc (PR #1901) (*@stonio*)
  * trap and verify all warnings when tests are run with warnings enabled
  * set default task in build to test:all
  * configure run-tests.sh script to run all tests
  * configure feature tests to only show progress
  * configure Slim in feature tests to use html as format instead of deprecated html5
  * lock version of yard to fix invalid byte sequence in Ruby 1.9.3
  * modify rake build to trigger dependent builds (specifically, Asciidoctor.js) (PR #2305) (*@mogztter*)

Distribution Packages::

  * https://rubygems.org/gems/asciidoctor[RubyGem (asciidoctor)]
  * https://apps.fedoraproject.org/packages/rubygem-asciidoctor[Fedora (rubygem-asciidoctor)]
  * https://packages.debian.org/sid/asciidoctor[Debian (asciidoctor)]
  * https://packages.ubuntu.com/search?keywords=asciidoctor[Ubuntu (asciidoctor)]
  * https://pkgs.alpinelinux.org/packages?name=asciidoctor[Alpine Linux (asciidoctor)]

https://github.com/asciidoctor/asciidoctor/issues?q=milestone%3Av1.5.6[issues resolved] |
https://github.com/asciidoctor/asciidoctor/releases/tag/v1.5.6[git tag] |
https://github.com/asciidoctor/asciidoctor/compare/v1.5.5\...v1.5.6[full diff]

== 1.5.5 (2016-10-05) - @mojavelinux

Enhancements::

  * Add preference to limit the maximum size of an attribute value (#1861)
  * Honor SOURCE_DATE_EPOCH environment variable to accommodate reproducible builds (#1721) (*@JojoBoulix*)
  * Add reversed attribute to ordered list if reversed option is enabled (#1830)
  * Add support for additional docinfo locations (e.g., :header)
  * Configure default stylesheet to break monospace word if exceeds length of line using `word-wrap: break-word`; add `nobreak` and `nowrap` roles to prevent breaks (#1814)
  * Introduce translation file for built-in labels (*@ciampix*)
  * Provide translations for built-in labels (*@JmyL* - kr, *@ciampix* - it, *@ivannov* - bg, *@maxandersen* - da, *@radcortez* - pt, *@eddumelendez* - es, *@leathersole* - jp, *@aslakknutsen* - no, *@shahryareiv* - fa, *@AlexanderZobkov* - ru, *@dongwq* - zh, *@rmpestano* - pt_BR, *@ncomet* - fr, *@lgvz* - fi, *@patoi* - hu, *@BojanStipic* - sr, *@fwilhe* - de, *@rahmanusta* - tr, *@abelsromero* - ca, *@aboullaite* - ar, *@roelvs* - nl)
  * Translate README to Chinese (*@diguage*)
  * Translate README to Japanese (*@Mizuho32*)

Improvements::

  * Style nested emphasized phrases properly when using default stylesheet (#1691)
  * Honor explicit table width even when autowidth option is set (#1843)
  * Only explicit noheader option on table should disable implicit table header (#1849)
  * Support docbook orient="land" attribute on tables (#1815)
  * Add alias named list to retrieve parent List of ListItem
  * Update push_include method to support chaining (#1836)
  * Enable font smoothing on Firefox on OSX (#1837)
  * Support combined use of sectanchors and sectlinks in HTML5 output (#1806)
  * fix API docs for find_by
  * Upgrade to Font Awesome 4.6.3 (#1723) (*@allenan*, *@mogztter*)
  * README: add install instructions for Alpine Linux
  * README: Switch yum commands to dnf in README
  * README: Mention Mint as a Debian distro that packages Asciidoctor
  * README: Add caution advising against using gem update to update a system-managed gem (*@oddhack*)
  * README: sync French version with English version (*@flashcode*)
  * Add missing endline after title element when converting open block to HTML
  * Move list_marker_keyword method from AbstractNode to AbstractBlock
  * Rename definition list to description list internally

Compliance::

  * Support 6-digit decimal char refs, 5-digit hexadecimal char refs (#1824)
  * Compatibility fixes for Opal
  * Check for number using Integer instead of Fixnum class for compatibility with Ruby 2.4

Bug Fixes::
  * Use method_defined? instead of respond_to? to check if method is already defined when patching (#1838)
  * Fix invalid conditional in HTML5 converter when handling of SVG
  * Processor#parse_content helper no longer shares attribute list between blocks (#1651)
  * Fix infinite loop if unordered list marker is immediately followed by a dot (#1679)
  * Don't break SVG source when cleaning if svg start tag name is immediately followed by endline (#1676)
  * Prevent template converter from crashing if .rb file found in template directory (#1827)
  * Fix crash when generating section ID when both idprefix & idseparator are blank (#1821)
  * Use stronger CSS rule for general text color in Pygments stylesheet (#1802)
  * Don't duplicate forward slash for path relative to root (#1822)

Infrastructure::

  * Build gem properly in the absence of a git workspace, make compatible with JRuby (#1779)
  * Run tests in CI using latest versions of Ruby, including Ruby 2.3 (*@ferdinandrosario*)

Distribution Packages::

  * https://rubygems.org/gems/asciidoctor[RubyGem (asciidoctor)]
  * https://apps.fedoraproject.org/packages/rubygem-asciidoctor[Fedora (rubygem-asciidoctor)]
  * https://packages.debian.org/sid/asciidoctor[Debian (asciidoctor)]
  * https://packages.ubuntu.com/search?keywords=asciidoctor[Ubuntu (asciidoctor)]
  * https://pkgs.alpinelinux.org/packages?name=asciidoctor[Alpine Linux (asciidoctor)]

https://github.com/asciidoctor/asciidoctor/issues?q=milestone%3Av1.5.5[issues resolved] |
https://github.com/asciidoctor/asciidoctor/releases/tag/v1.5.5[git tag] |
https://github.com/asciidoctor/asciidoctor/compare/v1.5.4\...v1.5.5[full diff]

== 1.5.4 (2016-01-03) - @mojavelinux

Enhancements::

  * translate README into French (#1630) (*@anthonny*, *@mogztter*, *@gscheibel*, *@mgreau*)
  * allow linkstyle in manpage output to be configured (#1610)

Improvements::

  * upgrade to MathJax 2.6.0 and disable loading messages
  * upgrade to Font Awesome 4.5.0
  * disable toc if document has no sections (#1633)
  * convert inline asciimath to MathML (using asciimath gem) in DocBook converter (#1622)
  * add attribute to control build reproducibility (#1453) (*@bk2204*)
  * recognize \file:/// as a file root in Opal browser env (#1561)
  * honor icon attribute on admonition block when font-based icons are enabled (#1593) (*@robertpanzer*)
  * resolve custom icon relative to iconsdir; add file extension if absent (#1634)
  * allow asciidoctor cli to resolve library path when invoked without leading ./

Compliance::

  * allow special section to be nested at any depth (#1591)
  * ensure colpcwidth values add up to 100%; increase precision of values to 4 decimal places (#1647)
  * ignore blank cols attribute on table (#1647)
  * support shorthand syntax for block attributes on document title (#1650)

Bug Fixes::

  * don't include default toc in AsciiDoc table cell; don't pass toc location attributes to nested document (#1582)
  * guard against nil dlist list item in find_by (#1618)
  * don't swallow trailing line when include file is not readable (#1602)
  * change xlink namespace to xl in DocBook 5 output to prevent parse error (#1597)
  * make callouts globally unique within document, including AsciiDoc table cells (#1626)
  * initialize Slim-related attributes regardless of when Slim was loaded (#1576) (*@terceiro*)
  * differentiate literal backslash from escape sequence in manpage output (#1604) (*@ds26gte*)
  * don't mistake line beginning with \. for troff macro in manpage output (#1589) (*@ds26gte*)
  * escape leading dots so user content doesn't trigger troff macros in manpage output (#1631) (*@ds26gte*)
  * use \c after .URL macro to remove extraneous space in manpage output (#1590) (*@ds26gte*)
  * fix missing endline after .URL macro in manpage output (#1613)
  * properly handle spacing around .URL/.MTO macro in manpage output (#1641) (*@ds26gte*)
  * don't swallow doctitle attribute followed by block title (#1587)
  * change strategy for splitting names of author; fixes bug in Opal/Asciidoctor.js
  * don't fail if library is loaded more than once

Infrastructure::

  * remove trailing newlines in project source code
  * update contributing guidelines
  * explicitly test ifeval scenario raised in issue #1585
  * remove backreference substitution hack for Opal/Asciidoctor.js
  * fix assignment of default Hash value for Opal/Asciidoctor.js
  * add JRuby 9.0.4.0 and Ruby 2.3.0 to the Travis CI build matrix

Distribution Packages::

  * https://rubygems.org/gems/asciidoctor[RubyGem (asciidoctor)]
  * https://apps.fedoraproject.org/packages/rubygem-asciidoctor[Fedora (rubygem-asciidoctor)]
  * https://packages.debian.org/sid/asciidoctor[Debian (asciidoctor)]
  * https://packages.ubuntu.com/search?keywords=asciidoctor[Ubuntu (asciidoctor)]

https://github.com/asciidoctor/asciidoctor/issues?q=milestone%3Av1.5.4[issues resolved] |
https://github.com/asciidoctor/asciidoctor/releases/tag/v1.5.4[git tag] |
https://github.com/asciidoctor/asciidoctor/compare/v1.5.3\...v1.5.4[full diff]

== 1.5.3 (2015-10-31) - @mojavelinux

Enhancements::

  * add support for interactive & inline SVGs (#1301, #1224)
  * add built-in manpage backend (#651) (*@davidgamba*)
  * create Mallard backend; asciidoctor/asciidoctor-mallard (#425) (*@bk2204*)
  * add AsciiMath to MathML converter to support AsciiMath in DocBook converter (#954) (*@pepijnve*)
  * allow text of selected lines to be highlighted in source block by Pygments or CodeRay (#1429)
  * use value of `docinfo` attribute to control docinfo behavior (#1510)
  * add `docinfosubs` attribute to control which substitutions are performed on docinfo files (#405) (*@mogztter*)
  * drop ability to specify multiple attributes with a single `-a` flag when using the CLI (#405) (*@mogztter*)
  * make subtitle separator chars for document title configurable (#1350) (*@rmannibucau*)
  * make XrefInlineRx regexp more permissive (Mathieu Boespflug) (#844)

Improvements::

  * load JavaScript and CSS at bottom of HTML document (#1238) (*@mogztter*)
  * list available backends in help text (#1271) (*@plaindocs*)
  * properly expand tabs in literal text (#1170, #841)
  * add `source-indent` as document attribute (#1169) (*@mogztter*)
  * upgrade MathJax to 2.5.3 (#1329)
  * upgrade Font Awesome to 4.4.0 (#1465) (*@mogztter*)
  * upgrade highlight.js to 8.6 (now 8.9.1) (#1390)
  * don't abort if syntax highlighter isn't available (#1253)
  * insert docinfo footer below footer div (#1503)
  * insert toc at default location in embeddable HTML (#1443)
  * replace _ and - in generated alt text for inline images
  * restore attributes to header attributes after parse (#1255)
  * allow docdate and doctime to be overridden (#1495)
  * add CSS class `.center` for center block alignment (#1456)
  * recognize U+2022 (bullet) as alternative marker for unordered lists (#1177) (*@mogztter*)
  * allow videos to work for local files by prepending asset-uri-scheme (Chris) (#1320)
  * always assign playlist param when loop option is enabled for YouTube video
  * parse isolated version in revision line (#790) (*@bk2204*)
  * autoload Tilt when template converter is instantiated (#1313)
  * don't overwrite existing id entry in references table (#1256)
  * use outfilesuffix attribute defined in header when resolving outfile (#1412)
  * make AsciiDoc safe mode option on Slim engine match document (#1347)
  * honor htmlsyntax attribute when backend is html/html5 (#1530)
  * tighten spacing of wrapped lines in TOC (#1542)
  * tune padding around table cells in horizontal dlist (#1418)
  * load Droid Sans Mono 700 in default stylesheet
  * set line height of table cells used for syntax highlighting
  * set font-family of kbd; refine styling (#1423)
  * extract condition into `quote_lines?` method (*@mogztter*)
  * extract inline code into `read_paragraph` method (*@mogztter*)
  * parent of block in ListItem should be ListItem (#1359)
  * add helper methods to List and ListItem (#1551)
  * add method `AbstractNode#add_role` and `AbstractNode#remove_role` (#1366) (*@robertpanzer*)
  * introduce helper methods for sniffing URIs (#1422)
  * add helper to calculate basename without file extension
  * document `-I` and `-r` options in the manual page (*@bk2204*)
  * fix `+--help+` output text for `-I` (*@bk2204*)
  * don't require open-uri-cached if already loaded
  * do not attempt to scan pattern of non-existent directory in template converter
  * prevent CodeRay from bolding every 10th line number

Compliance::

  * use `<sup>` for footnote reference in text instead of `<span>` (#1523)
  * fix alignment of wrapped text in footnote (#1524)
  * include full stop after footnote number in embeddable HTML
  * show manpage title & name section in embeddable HTML (#1179)
  * resolve missing attribute in ifeval to empty string (#1387)
  * support unbreakable & breakable options on table (rockyallen) (#1140)

Bug Fixes::

  * don't truncate exception stack in `Asciidoctor.load` (#1248)
  * don't fail to save cause of Java exception (#1458) (*@robertpanzer*)
  * fix precision error in timings report (#1342)
  * resolve regexp for inline macro lazily (#1336)
  * block argument to `find_by` should filter results (#1393)
  * strip comment lines in indented text of dlist item (#1537)
  * preserve escaped delimiter at end of line in a table (#1306)
  * correctly calculate colnames for implicit columns (#1556)
  * don't crash if colspan exceeds colspec (#1460)
  * account for empty records in colspec (#1375)
  * ignore empty cols attribute on table
  * use `.inspect` to print MathJax delimiters (again) (#1198)
  * use while loop instead of begin/while loop to address bug in Asciidoctor.js (#1408)
  * force encoding of attribute values passed from cli (#1191)
  * don't copy css if stylesheet or stylesdir is a URI (#1400)
  * fix invalid color value in default CodeRay theme
  * built-in writer no longer fails if output is nil (#1544)
  * custom template engine options should take precedence
  * fallback to require with a non-relative path to support Debian package (*@mogztter*)
  * pass opts to recursive invocations of `PathResolver#system_path`
  * fix and test external links in docbook backend
  * use format symbol `:html` instead of `:html5` for Slim to fix warnings
  * fix documentation for inline_macro and block_macro (Andrea Bedini)
  * fix grammar in warning messages regarding thread_safe gem

Infrastructure::

  * migrate opal_ext from core to Asciidoctor.js (#1517)
  * add Ruby 2.2 to CI build; only specify minor Ruby versions
  * enable containerized builds on Travis CI
  * add config to run CI build on AppVeyor
  * exclude benchmark folder from gem (#1522)

Distribution Packages::

  * https://rubygems.org/gems/asciidoctor[RubyGem (asciidoctor)]
  * https://apps.fedoraproject.org/packages/rubygem-asciidoctor[Fedora (rubygem-asciidoctor)]
  * https://packages.debian.org/sid/asciidoctor[Debian (asciidoctor)]
  * https://packages.ubuntu.com/search?keywords=asciidoctor[Ubuntu (asciidoctor)]

https://github.com/asciidoctor/asciidoctor/issues?q=milestone%3Av1.5.3[issues resolved] |
https://github.com/asciidoctor/asciidoctor/releases/tag/v1.5.3[git tag] |
https://github.com/asciidoctor/asciidoctor/compare/v1.5.2\...v1.5.3[full diff]

== 1.5.2 (2014-11-27) - @mojavelinux

Enhancements::

  * add docinfo extension (#1162) (*@mogztter*)
  * allow docinfo to be in separate directory from content, specified by `docinfodir` attribute (#511) (*@mogztter*)
  * enable TeX equation auto-numbering if `eqnums` attribute is set (#1110) (*@jxxcarlson*)

Improvements::

  * recognize `--` as valid line comment for callout numbers; make line comment configurable (#1068)
  * upgrade highlight.js to version 8.4 (#1216)
  * upgrade Font Awesome to version 4.2.0 (#1201) (*@clojens*)
  * define JAVASCRIPT_PLATFORM constant to simplify conditional logic in the JavaScript environment (#897)
  * provide access to destination directory, outfile and outdir via Document object (#1203)
  * print encoding information in version report produced by `asciidoctor -v` (#1210)
  * add intrinsic attribute named `cpp` that effectively resolves to `C++` (#1208)
  * preserve URI targets passed to `stylesheet` and related attributes (#1192)
  * allow numeric characters in block attribute name (#1103)
  * support custom YouTube playlists (#1105)
  * make start number for unique id generation configurable (#1148)
  * normalize and force UTF-8 encoding of docinfo content (#831)
  * allow subs and default_subs to be specified in Block constructor (#749)
  * enhance error message when reading binary input files (#1158) (*@mogztter*)
  * add `append` method as alias to `<<` method on AbstractBlock (#1085)
  * assign value of `preface-title` as title of preface node (#1090)
  * fix spacing around checkbox in checklist (#1138)
  * automatically load Slim's include plugin when using slim templates (#1151) (*@jirutka*)
  * mixin Slim helpers into execution scope of slim templates (#1143) (*@jirutka*)
  * improve DocBook output for manpage doctype (#1134, #1142) (*@bk2204*)

Compliance::

  * substitute attribute entry value in attributes defined outside of header (#1130)
  * allow empty cell to appear at end of table row (#1106)
  * only produce one row for table in CSV or DSV format with a single cell (#1180)

Bug Fixes::

  * add explicit to_s call to generate delimiter settings for MathJax config (#1198)
  * fix includes that reference absolute Windows paths (#1144)
  * apply DSL to extension block in a way compatible with Opal

Distribution Packages::

  * https://rubygems.org/gems/asciidoctor[RubyGem (asciidoctor)]
  * https://apps.fedoraproject.org/packages/rubygem-asciidoctor[Fedora (rubygem-asciidoctor)]
  * https://packages.debian.org/sid/asciidoctor[Debian (asciidoctor)]
  * https://packages.ubuntu.com/search?keywords=asciidoctor[Ubuntu (asciidoctor)]

https://github.com/asciidoctor/asciidoctor/issues?q=milestone%3Av1.5.2[issues resolved] |
https://github.com/asciidoctor/asciidoctor/releases/tag/v1.5.2[git tag] |
https://github.com/asciidoctor/asciidoctor/compare/v1.5.1\...v1.5.2[full diff]

== 1.5.1 (2014-09-29) - @mojavelinux

Bug Fixes::

  * recognize tag directives inside comments within XML files for including tagged regions
  * restore passthroughs inside footnotes when more than one footnote appears on the same line
  * -S flag in cli recognizes safe mode name as lowercase string
  * do not match # in character reference when looking for marked text
  * add namespace to lang attribute in DocBook 5 backend
  * restore missing space before conum on last line of listing when highlighting with Pygments
  * place conums on correct lines when line numbers are enabled when highlighting with Pygments
  * don't expand mailto links in print styles

Improvements::

  * implement File.read in Node (JavaScript) environment
  * assign sectnumlevels and toclevels values to maxdepth attribute on AsciiDoc processing instructions in DocBook output
  * add test for usage of image block macro with data URI
  * use badges from shields.io in README

Distribution Packages::

  * https://rubygems.org/gems/asciidoctor[RubyGem (asciidoctor)]
  * https://apps.fedoraproject.org/packages/rubygem-asciidoctor[Fedora (rubygem-asciidoctor)]
  * https://packages.debian.org/sid/asciidoctor[Debian (asciidoctor)]
  * https://packages.ubuntu.com/search?keywords=asciidoctor[Ubuntu (asciidoctor)]

https://github.com/asciidoctor/asciidoctor/issues?q=milestone%3Av1.5.1[issues resolved] |
https://github.com/asciidoctor/asciidoctor/releases/tag/v1.5.1[git tag] |
https://github.com/asciidoctor/asciidoctor/compare/v1.5.0\...v1.5.1[full diff]

== 1.5.0 (2014-08-12) - @mojavelinux

Performance::

  * 10% increase in speed compared to 0.1.4
  * rewrite built-in converters in Ruby instead of ERB

Enhancements::

  * {star} introduce new curved quote syntax (pass:["`double quotes`"], pass:['`single quotes`']) if compat-mode attribute not set (#1046)
  * {star} add single curved quote replacement for pass:[`'] (#715)
  * {star} use backtick (`) for monospaced text if compat-mode attribute not set (#714, #718)
  * {star} use single and double plus (pass:[+], pass:[++]) for inline passthrough if compat-mode attribute not set (#714, #718)
  * {star} disable single quotes as formatting marks for emphasized text if compat-mode attribute not set (#717)
  * {star} enable compat-mode by default if document has atx-style doctitle
  * {star} output phrase surrounded by # as marked text (i.e., <mark>) (#225)
  * {star} add MathJax integration and corresponding blocks and macros (#492, #760)
  * {star} switch to open source fonts (Open Sans, Noto Serif and Droid Sans Mono) in default stylesheet, major refinements to theme (#879)
  * {star} embed remote images when data-uri and allow-uri-read attributes are set (#612)
  * {star} support leveloffset on include directive and honor relative leveloffset values (#530)
  * {star} switch default docbook backend to docbook5 (#554) (*@bk2204*)
  * {star} added hide-uri-scheme attribute to hide uri scheme in automatic links (#800)
  * {star} allow substitutions to be incrementally added & removed (#522)
  * {star} add compatibility with Opal, add shim compat library, use compatibility regexp, require libraries properly (#679, #836, #846) (*@mogztter*)
  * {star} output XHTML when backend is xhtml or xhtml5 (#494)
  * {star} add shorthand subs and specialchars as an alias for specialcharacters (#579)
  * {star} deprecate toc2 attribute in favor of position and placement values on toc attribute (e.g., toc=left) (#706)
  * {star} add source map (file and line number) information to blocks (#861)
  * {star} write to file by default if input is file (#907)
  * {star} add -r and -I flags from ruby command to asciidoctor command for loading additional libraries (#574)
  * support backslash (\) as line continuation character in the value of an attribute entry (#1022)
  * disable subs on pass block by default (#737)
  * add basic support for resolving xref target from reftext (#589)
  * add time range anchor to video element (#886)
  * match implicit URLs that use the file scheme (#853)
  * added sectnumlevels to control depth of section numbering (#549)
  * add hardbreaks option to block (#630)
  * substitute attribute references in manname
  * warn on reference to missing attribute if attribute-missing is "warn"
  * only enable toc macro if toc is enabled and toc-placement attribute has the value macro (#706)
  * add sectnums attribute as alternative alias to numbered attribute (#684)

Improvements::

  * {star} don't select lines that contain a tag directive when including tagged lines, make tag regexp more strict (#1027)
  * {star} use https scheme for assets by default
  * {star} upgrade to Font Awesome 4.1 (#752) (*@mogztter*)
  * {star} improve print styles, add print styles for book doctype (#997, #952) (*@leif81*)
  * {star} add proper grid and frame styles for tables (#569) (*@leif81*)
  * {star} use glyphs for checkboxes when not using font icons (#878)
  * {star} prefer source-language attribute over language attribute for defining default source language (#888)
  * {star} pass document as first argument to process method on Preprocessor
  * don't parse link attributes when linkattrs is set unless text contains equal sign
  * detect bare links, mark with bare class; don't repeat URL of bare link in print styles
  * allow Treeprocessor#process method to replace tree (#1035)
  * add AbstractNode#find_by method to locate nodes in tree (#862)
  * add API for parsing title and subtitle (#1000)
  * add use_fallback option to doctitle, document method
  * constrain subscript & superscript markup (#564, #936)
  * match cell specs when cell separator is customized (#985)
  * use stylesheet to set default table width (#975)
  * display nested elements correctly in toc (#967) (*@kenfinnigan*)
  * add support for id attribute on links (#935) (*@mogztter*)
  * add support for title attribute on links (*@aslakknutsen*)
  * add -t flag to cli to control output of timing information (#909) (*@mogztter*)
  * rewrite converter API (#778)
  * rewrite extensions to support extension instances for AsciidoctorJ (#804)
  * integrate thread_safe gem (#638)
  * allow inline macro extensions that define a custom regexp to be matched (#792)
  * make Reader#push_include work with default file, path and dir (#743) (*@bk2204*)
  * honor custom outfilesuffix and introduce relfileprefix (#801)
  * add author and copyright to meta in HTML5 backend (#838)
  * output attribution in front of citetitle for quote and verse blocks
  * recognize float style with shorthand syntax outside block (#818)
  * honor background color in syntax highlighting themes (#813)
  * print runtime environment in version output, support -v as version flag (#785)
  * unwrap preamble if standalone (#533)
  * drop leading & trailing blank lines in verbatim & raw content (#724)
  * remove trailing newlines from source data (#727)
  * add flag to cli to suppress warnings (#557)
  * emit warning if tag(s) not found in include file (#639)
  * use <th> element for vertical table headers instead of header class (#738) (*@davidgamba*)
  * share select references between AsciiDoc-style cell & main document (#729)
  * number chapters sequentially, always (#685)
  * add vbar attribute, make brvbar resolve properly (#643)
  * add implicit user-home attribute that resolves to user's home directory (#629)
  * enable sidebar toc for small screens (#628)
  * add square brackets around button in HTML output (#631)
  * make language hover text work for all languages in listing block
  * set background color on toc2 to cover scrolling content (*@neher*)
  * make document parsing a discrete step, make Reader accessible as property on Document
  * allow custom converter to set backend info such as outfilesuffix and htmlsyntax
  * report an informative error message when a converter cannot be resolved (*@mogztter*)
  * add conum class to b element when icons are disabled, make conum CSS selector more specific
  * expose Document object to extension point IncludeProcessor (*@aslakknutsen*)
  * style audioblock title, simplify rules for block titles
  * alias :name_attributes to :positional_attributes in extension DSL
  * upgrade to highlight.js 7.4 (and later 8.0) (#756) (*@mogztter*)

Compliance::

  * only include xmlns in docbook45 backend if xmlns attribute is specified (#929)
  * add xmlns attribute for xhtml output (*@bk2204*)
  * warn if table without a body is converted to DocBook (#961)
  * wrap <para> around admonition inside example block in DocBook 4.5 (#931)
  * use <informalfigure> if block image doesn't have a title (#927)
  * fix invalid docbook when adding role to formatted text (#956)
  * move all compliance flags to Compliance module (#624)
  * add compliance setting to control use of shorthand property syntax (#789)
  * wrap top-level content inside preamble in DocBook backend when doctype is book (#971)
  * escape special chars in image alt text (#972)
  * set starting number in ordered list for docbook (#925) (*@megathaum*)
  * match word characters in regular expressions as defined by Unicode (#892)
  * put source language class names on child code element of pre element (#921)
  * ignore case of attribute in conditional directives (#903)
  * allow attribute entry to reset / reseed counter (#870)
  * allow doctype to be set in AsciiDoc table cell (#863)
  * match URL macro following entity (#819) (*@jmbruel*)
  * handle BOM when normalizing source (#824)
  * don't output revhistory if revdate is not set (#802)
  * perform normal subs on verse content (#799)
  * automatically wrap part intro content in partintro block, emit warning if part is invalid (#768)
  * force encoding of docinfo content to UTF-8 (#773)
  * add scaling & alignment attributes to block image in DocBook backend (#763)
  * add support for \anchor:<id>[<reftext>] macro (#531)
  * substitute anchor and xref macros in footnotes (#676)
  * remove all string mutation operations for compatibility with Opal (#735)
  * honor reftext defined in embedded section title anchor (#697)
  * allow spaces in reftext defined in block anchor (#695)
  * use reftext of section or block in text of xref link (#693)
  * number sections in appendix using appendix number (#683)
  * unescape escaped square closing bracket in footnote text (#677)
  * support quoted index terms that may contain commas (#597)
  * don't assign role attribute if quoted text has no roles (#647)
  * disallow quoted values in block and inline anchors
  * add % to scaledwidth if no units given
  * ignore block attribute with unquoted value None
  * preserve entity references with 5 digits

Bug Fixes::

  * resolve relative paths relative to base_dir in unsafe mode (#690)
  * properly handle nested passthroughs (#1034)
  * don't clobber outfilesuffix attribute if locked (#1024)
  * correctly calculate columns if colspan used in first row of table (#924)
  * pass theme to Pygments when pygments-css=style (#919)
  * fallback to text lexer when using pygments for source highlighting (#987)
  * only make special section if style is specified (#917)
  * an unresolved footnote ref should not crash processor (#876)
  * rescue failure to resolve ::Dir.home (#896)
  * recognize Windows UNC path as absolute and preserve it (#806)
  * adjust file glob to account for backslash in Windows paths (#805)
  * don't match e-mail address inside URL (#866)
  * test include directive resolves file with space in name (#798)
  * return nil from Reader#push_include and Reader#pop_include methods (#745)
  * fixed broken passthroughs caused by source highlighting (#720)
  * copy custom stylesheet if linkcss is set (#300)
  * honor list continuations for indented, nested list items (#664)
  * fix syntax errors in converters (*@jljouannic*)
  * fix iconfont-remote setting
  * fix syntax error (target -> node.target) in Docbook 5 converter (*@jf647*)
  * output and style HTML for toc macro correctly

Infrastructure::

  * add Ruby 2.1 to list of supported platforms
  * re-enable rbx in Travis build
  * switch tests to minitest (*@ktdreyer*)
  * update RPM for Fedora Rawhide (*@ktdreyer*)
  * refactor unit tests so they work in RubyMine (*@cmoulliard*)
  * add preliminary benchmark files to repository (#1021)
  * clean out old fixtures from test suite (#960)
  * add initial Cucumber test infrastructure (#731)
  * use gem tasks from Bundler in Rakefile (#654)
  * build gemspec files using git ls-tree (#653)
  * use in-process web server for URI tests
  * update manpage to reflect updates in 1.5.0
  * rework README (#651) (*@mogztter*)

Distribution Packages::

  * https://rubygems.org/gems/asciidoctor[RubyGem (asciidoctor)]
  * https://apps.fedoraproject.org/packages/rubygem-asciidoctor[Fedora (rubygem-asciidoctor)]
  * https://packages.debian.org/sid/asciidoctor[Debian (asciidoctor)]
  * https://packages.ubuntu.com/search?keywords=asciidoctor[Ubuntu (asciidoctor)]

https://github.com/asciidoctor/asciidoctor/issues?milestone=8&state=closed[issues resolved] |
https://github.com/asciidoctor/asciidoctor/releases/tag/v1.5.0[git tag] |
https://github.com/asciidoctor/asciidoctor/compare/v0.1.4\...v1.5.0[full diff]

== 0.1.4 (2013-09-05) - @mojavelinux

Performance::

  * 15% increase in speed compared to 0.1.3

Enhancements::

  * updated xref inline macro to support inter-document references (#417)
  * added extension API for document processing (#79)
  * added include directive processor extension (#100)
  * added id and role shorthand for formatted (quoted) text (#517)
  * added shorthand syntax for specifying block options (#481)
  * added support for checklists in unordered list (#200)
  * added support for inline style for unordered lists (#620)
  * added DocBook 5 backend (#411)
  * added docinfo option for footer (#486)
  * added Pygments as source highlighter option (pygments) (#538)
  * added icon inline macro (#529)
  * recognize implicit table header row (#387)
  * uri can be used in inline image (#470)
  * add float attribute to inline image (#616)
  * allow role to be specified on text enclosed in backticks (#419)
  * added XML comment-style callouts for use in XML listings (#582)
  * made callout bullets non-selectable in HTML output (#478)
  * pre-wrap literal blocks, added nowrap option to listing blocks (#303)
  * skip (retain) missing attribute references by default (#523)
  * added attribute-missing attribute to control how a missing attribute is handled (#495)
  * added attribute-undefined attribute to control how an undefined attribute is handled (#495)
  * permit !name syntax for undefining attribute (#498)
  * ignore front matter used by static site generators if skip-front-matter attribute is set (#502)
  * sanitize contents of HTML title element in html5 backend (#504)
  * support toc position for toc2 (#467)
  * cli accepts multiple files as input (#227) (*@lordofthejars*)
  * added Markdown-style horizontal rules and pass Markdown tests (#455)
  * added float clearing classes (.clearfix, .float-group) (#602)
  * don't disable syntax highlighting when explicit subs is used on listing block
  * asciidoctor package now available in Debian Sid and Ubuntu Saucy (#216) (*@avtobiff*)

Compliance::

  * embed CSS by default, copy stylesheet when linkcss is set unless copycss! is set (#428)
  * refactor reader to track include stack (#572)
  * made include directive resolve relative to current file (#572)
  * track include stack to enforce maximum depth (#581)
  * fixed greedy comment blocks and paragraphs (#546)
  * enable toc and numbered by default in DocBook backend (#540)
  * ignore comment lines when matching labeled list item (#524)
  * correctly parse footnotes that contain a URL (#506)
  * parse manpage metadata, output manpage-specific HTML, set docname and outfilesuffix (#488, #489)
  * recognize preprocessor directives on first line of AsciiDoc table cell (#453)
  * include directive can retrieve data from uri if allow-uri-read attribute is set (#445)
  * support escaping attribute list that precedes formatted (quoted) text (#421)
  * made improvements to list processing (#472, #469, #364)
  * support percentage for column widths (#465)
  * substitute attributes in docinfo files (#403)
  * numbering no longer increments on unnumbered sections (#393)
  * fixed false detection of list item with hyphen marker
  * skip include directives when processing comment blocks
  * added xmlns to root element in docbook45 backend, set noxmlns attribute to disable
  * added a Compliance module to control compliance-related behavior
  * added linkattrs feature to AsciiDoc.py compatibility file (#441)
  * added level-5 heading to AsciiDoc.py compatibility file (#388)
  * added new XML-based callouts to AsciiDoc.py compatibility file
  * added absolute and uri image target matching to AsciiDoc.py compatibility file
  * added float attribute on inline image macro to AsciiDoc.py compatibility file
  * removed linkcss in AsciiDoc.py compatibility file
  * fixed fenced code entry in AsciiDoc.py compatibility file

Bug Fixes::

  * lowercase attribute names passed to API (#508)
  * numbered can still be toggled even when enabled in API (#393)
  * allow JRuby Map as attributes (#396)
  * don't attempt to highlight callouts when using CodeRay and Pygments (#534)
  * correctly calculate line length in Ruby 1.8 (#167)
  * write to specified outfile even when input is stdin (#500)
  * only split quote attribution on first comma in Markdown blockquotes (#389)
  * don't attempt to print render times when doc is not rendered
  * don't recognize line with four backticks as a fenced code block (#611)

Improvements::

  * upgraded Font Awesome to 3.2.1 (#451)
  * improved the built-in CodeRay theme to match Asciidoctor styles
  * link to CodeRay stylesheet if linkcss is set (#381)
  * style the video block (title & margin) (#590)
  * added Groovy, Clojure, Python and YAML to floating language hint
  * only process callouts for blocks in which callouts are found
  * added content_model to AbstractBlock, rename buffer to lines
  * use Untitled as document title in rendered output if document has no title
  * rename include-depth attribute to max-include-depth, set 64 as default value (#591)
  * the tag attribute can be used on the include directive to identify a single tagged region
  * output multiple authors in HTML backend (#399)
  * allow multiple template directories to be specified, document in usage and manpage (#437)
  * added option to cli to specify template engine (#406)
  * added support for external video hosting services in video block macro (#587) (*@xcoulon*)
  * strip leading separator(s) on section id if idprefix is blank (#551)
  * customized styling of toc placed inside body content (#507)
  * consolidate toc attribute so toc with or without toc-position can make sidebar toc (#618)
  * properly style floating images (inline & block) (#460)
  * add float attribute to inline images (#616)
  * use ul list for TOC in HTML5 backend (#431)
  * support multiple terms per labeled list item in model (#532)
  * added role?, has_role?, option? and roles methods to AbstractNode (#423, 474)
  * added captioned_title method to AbstractBlock
  * honor showtitle attribute as alternate to notitle! (#457)
  * strip leading indent from literal paragraph blocks assigned the style normal
  * only process lines in AsciiDoc files
  * emit message that tilt gem is required to use custom backends if missing (#433)
  * use attributes for version and last updated messages in footer (#596)
  * added a basic template cache (#438)
  * include line info in several of the warnings (for lists and tables)
  * print warning/error messages using warn (#556)
  * lines are not preprocessed when peeking ahead for section underline
  * introduced Cursor object to track line info
  * fixed table valign classes, no underline on image link
  * removed dependency on pending library, lock Nokogiri version to 1.5.10
  * removed require rubygems line in asciidoctor.rb, add to cli if RUBY_VERSION < 1.9
  * added tests for custom backends
  * added test that shorthand doesn't clobber explicit options (#481)
  * removed unnecessary monospace class from literal and listing blocks

Distribution Packages::

  * https://rubygems.org/gems/asciidoctor[RubyGem (asciidoctor)]
  * https://apps.fedoraproject.org/packages/rubygem-asciidoctor[Fedora (rubygem-asciidoctor)]
  * https://packages.debian.org/sid/asciidoctor[Debian (asciidoctor)]
  * https://packages.ubuntu.com/search?keywords=asciidoctor[Ubuntu (asciidoctor)]

https://github.com/asciidoctor/asciidoctor/issues?milestone=7&state=closed[issues resolved] |
https://github.com/asciidoctor/asciidoctor/releases/tag/v0.1.4[git tag] |
https://github.com/asciidoctor/asciidoctor/compare/v0.1.3\...v0.1.4[full diff]

== 0.1.3 (2013-05-30) - @mojavelinux

Performance::

  * 10% increase in speed compared to 0.1.2

Enhancements::

  * added support for inline rendering by setting doctype to inline (#328)
  * added support for using font-based icons (#115)
  * honor haml/slim/jade-style shorthand for id and role attributes (#313)
  * support Markdown-style headings as section titles (#373)
  * support Markdown-style quote blocks
  * added section level 5 (maps to h6 element in the html5 backend) (#334)
  * added btn inline macro (#259)
  * added menu inline menu to identify a menu selection (#173) (*@bleathem*)
  * added kbd inline macro to identify a key or key combination (#172) (*@bleathem*)
  * support alternative quote forms (#196)
  * added indent attribute to verbatim blocks (#365)
  * added prettify source-highlighter (#202)
  * link section titles (#122)
  * introduce shorthand syntax for table format (#350)
  * parse attributes in link when use-link-attrs attribute is set (#214)
  * support preamble toc-placement (#295)
  * exclude attribute div if quote has no attribution (#309)
  * support attributes passed to API as string or string array (#289)
  * allow safe mode to be set using string, symbol or int in API (#290)
  * make level 0 section titles more prominent in TOC (#369)

Compliance::

  * ~ 99.5% compliance with AsciiDoc.py
  * drop line if target of include directive is blank (#376)
  * resolve attribute references in target of include directive (#367)
  * added irc scheme to link detection (#314)
  * toc should honor numbered attribute (#341)
  * added toc2 layout to default stylesheet (#285)
  * consecutive terms in labeled list share same entry (#315)
  * support set:name:value attribute syntax (#228)
  * block title not allowed above document title (#175)
  * assign caption even if no title (#321)
  * horizontal dlist layout in docbook backend (#298)
  * set doctitle attribute (#337)
  * allow any backend to be specified in cli (#320) (*@lightguard*)
  * support for abstract and partintro (#297)

Bug Fixes::

  * fixed file path resolution on Windows (#330)
  * fixed bad variable name that was causing crash, add test for it (#335)
  * set proper encoding on input data (#308)
  * don't leak doctitle into nested document (#382)
  * handle author(s) defined using attributes (#301)

Improvements::

  * added tests for all special sections (#80)
  * added test for attributes defined as string or string array (#291) (*@lightguard*)

Distribution Packages::

  * https://rubygems.org/gems/asciidoctor[RubyGem (asciidoctor)]
  * https://apps.fedoraproject.org/packages/rubygem-asciidoctor[Fedora (rubygem-asciidoctor)]

https://asciidoctor.org/news/2013/05/31/asciidoctor-0-1-3-released[release notes] |
https://github.com/asciidoctor/asciidoctor/issues?milestone=4&state=closed[issues resolved] |
https://github.com/asciidoctor/asciidoctor/releases/tag/v0.1.3[git tag] |
https://github.com/asciidoctor/asciidoctor/compare/v0.1.2\...v0.1.3[full diff]

== 0.1.2 (2013-04-25) - @mojavelinux

Performance::

  * 28% increase in speed compared to 0.1.1, 32% increase compared to 0.1.0

Enhancements::

  * new website at https://asciidoctor.org
  * added a default stylesheet (#76)
  * added viewport meta tag for mobile browsers (#238)
  * set attributes based on safe mode (#244)
  * added admonition name as style class (#265)
  * removed hardcoded CSS, no one likes hardcoded CSS (#165)
  * support multiple authors in document header (#223)
  * include footnotes block in embedded document (#206)
  * allow comma delimiter in include attribute values (#226)
  * support including tagged lines (#226)
  * added line selection to include directive (#226)
  * Asciidoctor#render APIs return Document when document is written to file

Compliance::

  * added compatibility file to make AsciiDoc.py behave like Asciidoctor (#257)
  * restore alpha-based xml entities (#211)
  * implement video and audio block macros (#155)
  * implement toc block macro (#269)
  * correctly handle multi-part books (#222)
  * complete masquerade functionality for blocks & paragraphs (#187)
  * support explicit subs on blocks (#220)
  * use code element instead of tt (#260)
  * honor toc2 attribute (#221)
  * implement leveloffset feature (#212)
  * include docinfo files in header when safe mode < SERVER (#116)
  * support email links and mailto inline macros (#213)
  * question must be wrapped in simpara (#231)
  * allow round bracket in link (#218)

Bug Fixes::

  * trailing comma shouldn't be included in link (#280)
  * warn if file in include directive doesn't exist (#262)
  * negative case for inline ifndef should only affect current line (#241)
  * don't compact nested documents (#217)
  * nest revision info inside revision element (#236)

Distribution Packages::

  * https://rubygems.org/gems/asciidoctor[RubyGem (asciidoctor)]

https://asciidoctor.org/news/2013/04/25/asciidoctor-0-1-2-released[release notes] |
https://github.com/asciidoctor/asciidoctor/issues?milestone=3&state=closed[issues resolved] |
https://github.com/asciidoctor/asciidoctor/releases/tag/v0.1.2[git tag] |
https://github.com/asciidoctor/asciidoctor/compare/v0.1.1\...v0.1.2[full diff]

== 0.1.1 (2013-02-26) - @erebor

Performance::

  * 15% increase in speed compared to 0.1.0

Enhancements::

  * migrated repository to asciidoctor organization on GitHub (#77)
  * include document title when header/footer disabled and notitle attribute is unset (#103)
  * honor GitHub-flavored Markdown fenced code blocks (#118)
  * added :doctype and :backend keys to options hash in API (#163)
  * added :to_dir option to the Asciidoctor#render API
  * added option :header_only to stop parsing after reading the header
  * preliminary line number tracking
  * auto-select backend sub-folder containing custom templates
  * rubygem-asciidoctor package now available in Fedora (#92)

Compliance::

  * refactor reader, process attribute entries and conditional blocks while parsing (#143)
  * support limited value comparison functionality of ifeval (#83)
  * added support for multiple attributes in ifdef and ifndef directives
  * don't attempt to embed image with uri reference when data-uri is set (#157)
  * accommodate trailing dot in author name (#156)
  * don't hardcode language attribute in html backend (#185)
  * removed language from DocBook root node (#188)
  * fixed revinfo line swallowing attribute entry
  * auto-generate caption for listing blocks if listing-caption attribute is set
  * support nested includes
  * support literal and listing paragraphs
  * support em dash shorthand at the end of a line
  * added ftp support to link inline macro
  * added support for the page break block macro

Bug Fixes::

  * pass through image with uri reference when data-uri is set (#157)
  * print message for failed arg (#152)
  * normalize whitespace at the end of lines (improved)
  * properly load custom templates and required libraries

Improvements::

  * parse document header in distinct parsing step
  * moved hardcoded english captions to attributes

Distribution Packages::

  * https://rubygems.org/gems/asciidoctor[RubyGem (asciidoctor)]

https://github.com/asciidoctor/asciidoctor/issues?milestone=1&state=closed[issues resolved] |
https://github.com/asciidoctor/asciidoctor/releases/tag/v0.1.1[git tag] |
https://github.com/asciidoctor/asciidoctor/compare/v0.1.0\...v0.1.1[full diff]

== 0.1.0 (2013-02-04) - @erebor

Enhancements::

  * introduced Asciidoctor API (Asciidoctor#load and Asciidoctor#render methods) (#34)
  * added SERVER safe mode level (minimum recommended security for serverside usage) (#93)
  * added the asciidoctor commandline interface (cli)
  * added asciidoctor-safe command, enables safe mode by default
  * added man page for the asciidoctor command
  * use blockquote tag for quote block content (#124)
  * added hardbreaks option to preserve line breaks in paragraph text (#119)
  * :header_footer option defaults to false when using the API, unless rendering to file
  * added idseparator attribute to customized separator used in generated section ids
  * do not number special sections (differs from AsciiDoc.py)

Compliance::

  * use callout icons if icons are enabled, unless safe mode is SECURE
  * added support for name=value@ attribute syntax passed via cli (#97)
  * attr refs no longer case sensitive (#109)
  * fixed several cases of incorrect list handling
  * don't allow links to consume newlines or surrounding angled brackets
  * recognize single quote in author name
  * support horizontal labeled list style
  * added support for the d cell style
  * added support for bibliography anchors
  * added support for special sections (e.g., appendix)
  * added support for index term inline macros
  * added support for footnote and footnoteref inline macros
  * added auto-generated numbered captions for figures, tables and examples
  * added counter inline macros
  * added support for floating (discrete) section titles

Bug Fixes::

  * fixed UTF-8 encoding issue by adding magic encoding line to ERB templates (#144)
  * resolved Windows compatibility issues
  * clean CRLF from end of lines (#125)
  * enabled warnings when running tests, fixed warnings (#69)

Improvements::

  * renamed iconstype attribute to icontype

Distribution Packages::

  * https://rubygems.org/gems/asciidoctor[RubyGem (asciidoctor)]

https://github.com/asciidoctor/asciidoctor/issues?milestone=12&state=closed[issues resolved] |
https://github.com/asciidoctor/asciidoctor/releases/tag/v0.1.0[git tag] |
https://github.com/asciidoctor/asciidoctor/compare/v0.0.9\...v0.1.0[full diff]

== Older releases (pre-0.0.1)

For information about older releases, refer to the https://github.com/asciidoctor/asciidoctor/tags[commit history] on GitHub.<|MERGE_RESOLUTION|>--- conflicted
+++ resolved
@@ -18,10 +18,6 @@
 // tag::compact[]
 == Unreleased
 
-<<<<<<< HEAD
-Improvements::
-
-=======
 Enhancements::
 
   * Allow the CLI to control the logging level using the `--log-level` option (#3868)
@@ -69,7 +65,6 @@
   * Remove empty line at top of table cells in manpage output (#4482) (*@strager*)
   * Return `nil` if name passed to `Asciidoctor::SafeMode.value_for_name` is not recognized (#3526)
   * Modify default stylesheet to honor text-* roles on quote blocks
->>>>>>> eb7bbda6
   * Ignore `SOURCE_DATE_EPOCH` environment variable if value is empty instead of exiting with non-zero exit code (#4631)
   * Change Brazilian Portuguese translation for toc-title
 
@@ -233,17 +228,6 @@
   * Ignore return value of process method for custom block or block macro if value matches parent argument
   * Remove unnamespaced selectors in Pygments stylesheet
   * Normalize output from Pygments to use `linenos` class for inline line numbering and trim space after number; update default stylesheet accordingly
-<<<<<<< HEAD
-  * Change `AbstractBlock#sections?` to return false when called on block that isn't a Section or Document (PR #3591) *@mogztter*
-  * Hide built-in marker on HTML summary element in Safari when using default stylesheet (#4162)
-  * Hide outline around HTML summary when activated in Safari (#4162)
-  * Include primary video in value of `playlist` attribute when embedding YouTube video (#4156)
-  * Honor `stripes=none` on nested table (#4165)
-  * Update default stylesheet to fix spacing around empty list item (#4184)
-  * Honor `:header_only` option when parsing document with manpage doctype (#4192)
-  * Use numeric character reference for closing square bracket around alt text of icon
-  * Process `author` or `authors` document attribute in document header when implicit doctitle is absent (#4206)
-=======
   * Change `AbstractBlock#sections?` to return false when called on block that isn't a Section or Document (PR #3591) (*@mogztter*)
   * Hide built-in marker on HTML summary element in Safari when using default stylesheet (#4162)
   * Hide outline around HTML summary when activated in Safari (#4162)
@@ -253,7 +237,6 @@
   * Honor `:header_only` option when parsing document with manpage doctype (#4192)
   * Use numeric character reference for closing square bracket around alt text of icon
   * Process author or authors document attribute in document header when implicit doctitle is absent (#4206)
->>>>>>> eb7bbda6
   * Patch open-uri-cached gem to work with Ruby 3.1 (update: drop patch now that open-uri-cached has been fixed) (#4227)
 
 Improvements::
