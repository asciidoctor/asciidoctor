--- conflicted
+++ resolved
@@ -345,7 +345,6 @@
 :untitled-label: 暂无标题
 :version-label: 版本
 :warning-caption: 警告
-<<<<<<< HEAD
 endif::[]
 //
 // Traditional Chinese translation, courtesy of John Dong <dongwqs@gmail.com>
@@ -366,6 +365,4 @@
 :untitled-label: 暫無標題
 :version-label: 版本
 :warning-caption: 警告
-=======
->>>>>>> a93b5eea
-endif::[]+endif::[]
